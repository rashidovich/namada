--- conflicted
+++ resolved
@@ -155,29 +155,17 @@
 	$(cargo) test \
 		--manifest-path ./shared/Cargo.toml \
 		--no-default-features \
-<<<<<<< HEAD
-		--features "testing wasm-runtime abcipp ibc-mocks-abcipp" \
+		--features "testing wasm-runtime abcipp ibc-mocks-abcipp ferveo-tpke" \
 		-Z unstable-options \
 		$(TEST_FILTER) -- \
 		-Z unstable-options --report-time && \
 	$(cargo) test \
 		--manifest-path ./vm_env/Cargo.toml \
 		--no-default-features \
-		--features "abcipp" \
-		-Z unstable-options \
-		$(TEST_FILTER) -- \
-		-Z unstable-options --report-time
-=======
-		--features "testing wasm-runtime abcipp ibc-mocks-abcipp ferveo-tpke" \
-			$(TEST_FILTER) -- \
-			-Z unstable-options --report-time && \
-	$(cargo) test \
-		--manifest-path ./vm_env/Cargo.toml \
-		--no-default-features \
 		--features "namada_core/abcipp" \
-			$(TEST_FILTER) -- \
-			-Z unstable-options --report-time
->>>>>>> 3e907072
+		-Z unstable-options \
+		$(TEST_FILTER) -- \
+		-Z unstable-options --report-time
 
 test-unit:
 	$(cargo) +$(nightly) test \
