//! The shared code for the Namada ledger, gossip and wasms.

#![doc(html_favicon_url = "https://dev.namada.net/master/favicon.png")]
#![doc(html_logo_url = "https://dev.namada.net/master/rustdoc-logo.png")]
#![warn(missing_docs)]
#![deny(rustdoc::broken_intra_doc_links)]
#![deny(rustdoc::private_intra_doc_links)]

#[cfg(feature = "tendermint-rpc")]
pub use tendermint_rpc;
#[cfg(feature = "tendermint-rpc-abcipp")]
pub use tendermint_rpc_abcipp as tendermint_rpc;
pub use {
    ethers, namada_core as core, namada_ethereum_bridge as eth_bridge,
    namada_proof_of_stake as proof_of_stake,
};
#[cfg(feature = "abciplus")]
pub use {ibc, ibc_proto, tendermint, tendermint_proto};
#[cfg(feature = "abcipp")]
pub use {
    ibc_abcipp as ibc, ibc_proto_abcipp as ibc_proto,
    tendermint_abcipp as tendermint,
    tendermint_proto_abcipp as tendermint_proto,
};
<<<<<<< HEAD
=======
pub use {namada_core as core, namada_proof_of_stake as proof_of_stake};
>>>>>>> 8747bdad
pub mod ledger;
pub use namada_core::proto;
pub mod types;
pub mod vm;

pub mod eth_bridge {
    //! Namada Ethereum bridge re-exports.
    pub use ethers;
    pub use namada_core::types::ethereum_structs as structs;
    pub use namada_ethereum_bridge::*;
}

#[cfg(test)]
#[macro_use]
extern crate assert_matches;<|MERGE_RESOLUTION|>--- conflicted
+++ resolved
@@ -10,10 +10,6 @@
 pub use tendermint_rpc;
 #[cfg(feature = "tendermint-rpc-abcipp")]
 pub use tendermint_rpc_abcipp as tendermint_rpc;
-pub use {
-    ethers, namada_core as core, namada_ethereum_bridge as eth_bridge,
-    namada_proof_of_stake as proof_of_stake,
-};
 #[cfg(feature = "abciplus")]
 pub use {ibc, ibc_proto, tendermint, tendermint_proto};
 #[cfg(feature = "abcipp")]
@@ -22,10 +18,7 @@
     tendermint_abcipp as tendermint,
     tendermint_proto_abcipp as tendermint_proto,
 };
-<<<<<<< HEAD
-=======
 pub use {namada_core as core, namada_proof_of_stake as proof_of_stake};
->>>>>>> 8747bdad
 pub mod ledger;
 pub use namada_core::proto;
 pub mod types;
