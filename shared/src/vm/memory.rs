--- conflicted
+++ resolved
@@ -5,14 +5,8 @@
     /// Returns bytes read from memory together with the associated gas cost.
     fn read_bytes(&self, offset: u64, len: usize) -> (Vec<u8>, u64);
 
-<<<<<<< HEAD
+    /// Write bytes to memory. Returns the gas cost.
     fn write_bytes(&self, offset: u64, bytes: impl AsRef<[u8]>) -> u64;
-=======
-    /// Write bytes to memory. Returns the gas cost.
-    fn write_bytes<T>(&self, offset: u64, bytes: T) -> u64
-    where
-        T: AsRef<[u8]>;
->>>>>>> a13735f6
 
     /// Returns string read from memory together with the associated gas cost.
     fn read_string(&self, offset: u64, len: usize) -> (String, u64);
