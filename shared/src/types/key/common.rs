--- conflicted
+++ resolved
@@ -10,15 +10,9 @@
 use serde::{Deserialize, Serialize};
 
 use super::{
-<<<<<<< HEAD
-    ed25519, secp256k1, ParsePublicKeyError, ParseSecretKeyError,
-    ParseSignatureError, RefTo, SchemeType, SigScheme as SigSchemeTrait,
-    VerifySigError,
-=======
-    ed25519, tm_consensus_key_raw_hash, ParsePublicKeyError,
+    ed25519, secp256k1, tm_consensus_key_raw_hash, ParsePublicKeyError,
     ParseSecretKeyError, ParseSignatureError, RefTo, SchemeType,
     SigScheme as SigSchemeTrait, VerifySigError,
->>>>>>> 4b8d4238
 };
 
 /// Public key
