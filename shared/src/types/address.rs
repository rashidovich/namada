//! Implements transparent addresses as described in [Accounts
//! Addresses](docs/src/explore/design/ledger/accounts.md#addresses).

use std::collections::HashMap;
use std::fmt::{Debug, Display};
use std::hash::Hash;
use std::str::FromStr;

use bech32::{self, FromBase32, ToBase32, Variant};
use borsh::{BorshDeserialize, BorshSchema, BorshSerialize};
use serde::{Deserialize, Serialize};
use sha2::{Digest, Sha256};
use thiserror::Error;

use crate::types::ethereum_events::EthAddress;
use crate::types::key;
use crate::types::key::PublicKeyHash;

/// The length of an established [`Address`] encoded with Borsh.
pub const ESTABLISHED_ADDRESS_BYTES_LEN: usize = 45;

/// The length of [`Address`] encoded with Bech32m.
pub const ADDRESS_LEN: usize = 79 + ADDRESS_HRP.len();

/// human-readable part of Bech32m encoded address
// TODO use "a" for live network
const ADDRESS_HRP: &str = "atest";
/// We're using "Bech32m" variant
pub const BECH32M_VARIANT: bech32::Variant = Variant::Bech32m;
pub(crate) const HASH_LEN: usize = 40;

/// An address string before bech32m encoding must be this size.
pub const FIXED_LEN_STRING_BYTES: usize = 45;

/// Internal IBC address
pub const IBC: Address = Address::Internal(InternalAddress::Ibc);
/// Internal IBC token burn address
pub const IBC_BURN: Address = Address::Internal(InternalAddress::IbcBurn);
/// Internal IBC token mint address
pub const IBC_MINT: Address = Address::Internal(InternalAddress::IbcMint);
/// Internal ledger parameters address
pub const PARAMETERS: Address = Address::Internal(InternalAddress::Parameters);
/// Internal PoS address
pub const POS: Address = Address::Internal(InternalAddress::PoS);
/// Internal PoS slash pool address
pub const POS_SLASH_POOL: Address =
    Address::Internal(InternalAddress::PosSlashPool);

/// Raw strings used to produce internal addresses. All the strings must begin
/// with `PREFIX_INTERNAL` and be `FIXED_LEN_STRING_BYTES` characters long.
#[rustfmt::skip]
mod internal {
    pub const POS: &str = 
        "ano::Proof of Stake                          ";
    pub const POS_SLASH_POOL: &str =
        "ano::Proof of Stake Slash Pool               ";
    pub const PARAMETERS: &str =
        "ano::Protocol Parameters                     ";
    pub const GOVERNANCE: &str =
        "ano::Governance                              ";
    pub const SLASH_FUND: &str =
        "ano::Slash Fund                              ";
    pub const IBC: &str =
        "ibc::Inter-Blockchain Communication          ";
    pub const IBC_ESCROW: &str =
        "ibc::IBC Escrow Address                      ";
    pub const IBC_BURN: &str =
        "ibc::IBC Burn Address                        ";
    pub const IBC_MINT: &str =
        "ibc::IBC Mint Address                        ";
    pub const ETH_BRIDGE: &str =
        "ano::ETH Bridge Address                      ";
    pub const ETH_BRIDGE_POOL: &str =
        "ano::ETH Bridge Pool Address                 ";
}

/// Fixed-length address strings prefix for established addresses.
const PREFIX_ESTABLISHED: &str = "est";
/// Fixed-length address strings prefix for implicit addresses.
const PREFIX_IMPLICIT: &str = "imp";
/// Fixed-length address strings prefix for internal addresses.
const PREFIX_INTERNAL: &str = "ano";
/// Fixed-length address strings prefix for IBC addresses.
const PREFIX_IBC: &str = "ibc";

#[allow(missing_docs)]
#[derive(Error, Debug)]
pub enum DecodeError {
    #[error("Error decoding address from Bech32m: {0}")]
    DecodeBech32(bech32::Error),
    #[error("Error decoding address from base32: {0}")]
    DecodeBase32(bech32::Error),
    #[error("Unexpected Bech32m human-readable part {0}, expected {1}")]
    UnexpectedBech32Prefix(String, String),
    #[error("Unexpected Bech32m variant {0:?}, expected {BECH32M_VARIANT:?}")]
    UnexpectedBech32Variant(bech32::Variant),
    #[error("Invalid address encoding")]
    InvalidInnerEncoding(std::io::Error),
}

/// Result of a function that may fail
pub type Result<T> = std::result::Result<T, DecodeError>;

/// An account's address
#[derive(
    Clone,
    BorshSerialize,
    BorshDeserialize,
    BorshSchema,
    PartialEq,
    Eq,
    PartialOrd,
    Ord,
    Hash,
)]
pub enum Address {
    /// An established address is generated on-chain
    Established(EstablishedAddress),
    /// An implicit address is derived from a cryptographic key
    Implicit(ImplicitAddress),
    /// An internal address represents a module with a native VP
    Internal(InternalAddress),
}

impl Address {
    /// Encode an address with Bech32m encoding
    pub fn encode(&self) -> String {
        let bytes = self.to_fixed_len_string();
        bech32::encode(ADDRESS_HRP, bytes.to_base32(), BECH32M_VARIANT)
            .unwrap_or_else(|_| {
                panic!(
                    "The human-readable part {} should never cause a failure",
                    ADDRESS_HRP
                )
            })
    }

    /// Decode an address from Bech32m encoding
    pub fn decode(string: impl AsRef<str>) -> Result<Self> {
        let (prefix, hash_base32, variant) = bech32::decode(string.as_ref())
            .map_err(DecodeError::DecodeBech32)?;
        if prefix != ADDRESS_HRP {
            return Err(DecodeError::UnexpectedBech32Prefix(
                prefix,
                ADDRESS_HRP.into(),
            ));
        }
        match variant {
            BECH32M_VARIANT => {}
            _ => return Err(DecodeError::UnexpectedBech32Variant(variant)),
        }
        let bytes: Vec<u8> = FromBase32::from_base32(&hash_base32)
            .map_err(DecodeError::DecodeBase32)?;
        Self::try_from_fixed_len_string(&mut &bytes[..])
            .map_err(DecodeError::InvalidInnerEncoding)
    }

    /// Try to get a raw hash of an address, only defined for established and
    /// implicit addresses.
    pub fn raw_hash(&self) -> Option<&str> {
        match self {
            Address::Established(established) => Some(&established.hash),
            Address::Implicit(ImplicitAddress(implicit)) => Some(&implicit.0),
            Address::Internal(_) => None,
        }
    }

    /// Convert an address to a fixed length 7-bit ascii string bytes
    fn to_fixed_len_string(&self) -> Vec<u8> {
        let mut string = match self {
            Address::Established(EstablishedAddress { hash }) => {
                format!("{}::{}", PREFIX_ESTABLISHED, hash)
            }
            Address::Implicit(ImplicitAddress(pkh)) => {
                format!("{}::{}", PREFIX_IMPLICIT, pkh)
            }
            Address::Internal(internal) => {
                let string = match internal {
                    InternalAddress::PoS => internal::POS.to_string(),
                    InternalAddress::PosSlashPool => {
                        internal::POS_SLASH_POOL.to_string()
                    }
                    InternalAddress::Parameters => {
                        internal::PARAMETERS.to_string()
                    }
                    InternalAddress::Governance => {
                        internal::GOVERNANCE.to_string()
                    }
                    InternalAddress::SlashFund => {
                        internal::SLASH_FUND.to_string()
                    }
                    InternalAddress::Ibc => internal::IBC.to_string(),
                    InternalAddress::IbcToken(hash) => {
                        format!("{}::{}", PREFIX_IBC, hash)
                    }
                    InternalAddress::IbcEscrow => {
                        internal::IBC_ESCROW.to_string()
                    }
                    InternalAddress::IbcBurn => internal::IBC_BURN.to_string(),
                    InternalAddress::IbcMint => internal::IBC_MINT.to_string(),
                    InternalAddress::EthBridge => {
                        internal::ETH_BRIDGE.to_string()
                    }
                    InternalAddress::EthBridgePool => {
                        internal::ETH_BRIDGE_POOL.to_string()
                    }
                };
                debug_assert_eq!(string.len(), FIXED_LEN_STRING_BYTES);
                string
            }
        }
        .into_bytes();
        string.resize(FIXED_LEN_STRING_BYTES, b' ');
        string
    }

    /// Try to parse an address from fixed-length utf-8 encoded address string.
    fn try_from_fixed_len_string(buf: &mut &[u8]) -> std::io::Result<Self> {
        use std::io::{Error, ErrorKind};
        let string = std::str::from_utf8(buf)
            .map_err(|err| Error::new(ErrorKind::InvalidData, err))?;
        if string.len() != FIXED_LEN_STRING_BYTES {
            return Err(Error::new(ErrorKind::InvalidData, "Invalid length"));
        }
        match string.split_once("::") {
            Some((PREFIX_ESTABLISHED, hash)) => {
                if hash.len() == HASH_LEN {
                    Ok(Address::Established(EstablishedAddress {
                        hash: hash.to_string(),
                    }))
                } else {
                    Err(Error::new(
                        ErrorKind::InvalidData,
                        "Established address hash must be 40 characters long",
                    ))
                }
            }
            Some((PREFIX_IMPLICIT, pkh)) => {
                let pkh = PublicKeyHash::from_str(pkh)
                    .map_err(|err| Error::new(ErrorKind::InvalidData, err))?;
                Ok(Address::Implicit(ImplicitAddress(pkh)))
            }
            Some((PREFIX_INTERNAL, _)) => match string {
                internal::POS => Ok(Address::Internal(InternalAddress::PoS)),
                internal::POS_SLASH_POOL => {
                    Ok(Address::Internal(InternalAddress::PosSlashPool))
                }
                internal::PARAMETERS => {
                    Ok(Address::Internal(InternalAddress::Parameters))
                }
                internal::GOVERNANCE => {
                    Ok(Address::Internal(InternalAddress::Governance))
                }
                internal::SLASH_FUND => {
                    Ok(Address::Internal(InternalAddress::SlashFund))
                }
                internal::ETH_BRIDGE => {
                    Ok(Address::Internal(InternalAddress::EthBridge))
                }
<<<<<<< HEAD
                internal::ETH_BRIDGE_POOL => {
                    Ok(Address::Internal(InternalAddress::EthBridgePool))
=======
                _ => Err(Error::new(
                    ErrorKind::InvalidData,
                    "Invalid internal address",
                )),
            },
            Some((PREFIX_IBC, raw)) => match string {
                internal::IBC => Ok(Address::Internal(InternalAddress::Ibc)),
                internal::IBC_ESCROW => {
                    Ok(Address::Internal(InternalAddress::IbcEscrow))
                }
                internal::IBC_BURN => {
                    Ok(Address::Internal(InternalAddress::IbcBurn))
                }
                internal::IBC_MINT => {
                    Ok(Address::Internal(InternalAddress::IbcMint))
>>>>>>> 36fd7d78
                }
                _ if raw.len() == HASH_LEN => Ok(Address::Internal(
                    InternalAddress::IbcToken(raw.to_string()),
                )),
                _ => Err(Error::new(
                    ErrorKind::InvalidData,
                    "Invalid IBC internal address",
                )),
            },
            _ => Err(Error::new(
                ErrorKind::InvalidData,
                "Invalid address prefix",
            )),
        }
    }

    fn pretty_fmt(&self, f: &mut std::fmt::Formatter<'_>) -> std::fmt::Result {
        write!(f, "{}", self.to_pretty_string())
    }

    /// Print the type of the address and its bech32m encoded value
    pub fn to_pretty_string(&self) -> String {
        match self {
            Address::Established(_) => {
                format!("Established: {}", self.encode(),)
            }
            Address::Implicit(_) => {
                format!("Implicit: {}", self.encode(),)
            }
            Address::Internal(kind) => {
                format!("Internal {}: {}", kind, self.encode())
            }
        }
    }
}

impl serde::Serialize for Address {
    fn serialize<S>(
        &self,
        serializer: S,
    ) -> std::result::Result<S::Ok, S::Error>
    where
        S: serde::Serializer,
    {
        let encoded = self.encode();
        serde::Serialize::serialize(&encoded, serializer)
    }
}

impl<'de> serde::Deserialize<'de> for Address {
    fn deserialize<D>(deserializer: D) -> std::result::Result<Self, D::Error>
    where
        D: serde::Deserializer<'de>,
    {
        use serde::de::Error;
        let encoded: String = serde::Deserialize::deserialize(deserializer)?;
        Self::decode(encoded).map_err(D::Error::custom)
    }
}

impl Display for Address {
    fn fmt(&self, f: &mut std::fmt::Formatter<'_>) -> std::fmt::Result {
        write!(f, "{}", self.encode())
    }
}

impl Debug for Address {
    fn fmt(&self, f: &mut std::fmt::Formatter<'_>) -> std::fmt::Result {
        self.pretty_fmt(f)
    }
}

impl FromStr for Address {
    type Err = DecodeError;

    fn from_str(s: &str) -> Result<Self> {
        Address::decode(s)
    }
}

/// An established address is generated on-chain
#[derive(
    Debug,
    Clone,
    BorshSerialize,
    BorshDeserialize,
    BorshSchema,
    PartialEq,
    Eq,
    PartialOrd,
    Ord,
    Hash,
    Serialize,
    Deserialize,
)]
pub struct EstablishedAddress {
    hash: String,
}

/// A generator of established addresses
#[derive(Debug, Clone, PartialEq, BorshSerialize, BorshDeserialize)]
pub struct EstablishedAddressGen {
    last_hash: String,
}

impl EstablishedAddressGen {
    /// Initialize a new address generator with a given randomness seed.
    pub fn new(seed: impl AsRef<str>) -> Self {
        Self {
            last_hash: seed.as_ref().to_owned(),
        }
    }

    /// Generate a new established address. Requires a source of randomness as
    /// arbitrary bytes. In the ledger, this could be some unpredictable value,
    /// such as hash of the transaction that has initialized the new address.
    pub fn generate_address(
        &mut self,
        rng_source: impl AsRef<[u8]>,
    ) -> Address {
        let gen_bytes = self
            .try_to_vec()
            .expect("Encoding established addresses generator shouldn't fail");
        let mut hasher = Sha256::new();
        let bytes = [&gen_bytes, rng_source.as_ref()].concat();
        hasher.update(bytes);
        // hex of the first 40 chars of the hash
        let hash = format!("{:.width$X}", hasher.finalize(), width = HASH_LEN);
        self.last_hash = hash.clone();
        Address::Established(EstablishedAddress { hash })
    }
}

/// An implicit address is derived from a cryptographic key
#[derive(
    Debug,
    Clone,
    BorshSerialize,
    BorshDeserialize,
    BorshSchema,
    PartialEq,
    Eq,
    PartialOrd,
    Ord,
    Hash,
    Serialize,
    Deserialize,
)]
pub struct ImplicitAddress(pub key::PublicKeyHash);

impl From<&key::common::PublicKey> for ImplicitAddress {
    fn from(pk: &key::common::PublicKey) -> Self {
        ImplicitAddress(pk.into())
    }
}

impl From<&key::common::PublicKey> for Address {
    fn from(pk: &key::common::PublicKey) -> Self {
        Self::Implicit(pk.into())
    }
}

/// An internal address represents a module with a native VP
#[derive(
    Debug,
    Clone,
    BorshSerialize,
    BorshDeserialize,
    BorshSchema,
    PartialEq,
    Eq,
    PartialOrd,
    Ord,
    Hash,
    Serialize,
    Deserialize,
)]
pub enum InternalAddress {
    /// Proof-of-stake
    PoS,
    /// Proof-of-stake slash pool contains slashed tokens
    PosSlashPool,
    /// Protocol parameters
    Parameters,
    /// Inter-blockchain communication
    Ibc,
    /// IBC-related token
    IbcToken(String),
    /// Escrow for IBC token transfer
    IbcEscrow,
    /// Burn tokens with IBC token transfer
    IbcBurn,
    /// Mint tokens from this address with IBC token transfer
    IbcMint,
    /// Governance address
    Governance,
    /// SlashFund address for governance
    SlashFund,
    /// Bridge to Ethereum
    EthBridge,
    /// The pool of transactions to be relayed to Ethereum
    EthBridgePool,
}

impl InternalAddress {
    /// Get an IBC token address from the port ID and channel ID
    pub fn ibc_token_address(
        port_id: String,
        channel_id: String,
        token: &Address,
    ) -> Self {
        let mut hasher = Sha256::new();
        let s = format!("{}/{}/{}", port_id, channel_id, token);
        hasher.update(&s);
        let hash = format!("{:.width$x}", hasher.finalize(), width = HASH_LEN);
        InternalAddress::IbcToken(hash)
    }
}

impl Display for InternalAddress {
    fn fmt(&self, f: &mut std::fmt::Formatter<'_>) -> std::fmt::Result {
        write!(
            f,
            "{}",
            match self {
                Self::PoS => "PoS".to_string(),
                Self::PosSlashPool => "PosSlashPool".to_string(),
                Self::Parameters => "Parameters".to_string(),
                Self::Governance => "Governance".to_string(),
                Self::SlashFund => "SlashFund".to_string(),
                Self::Ibc => "IBC".to_string(),
                Self::IbcToken(hash) => format!("IbcToken: {}", hash),
                Self::IbcEscrow => "IbcEscrow".to_string(),
                Self::IbcBurn => "IbcBurn".to_string(),
                Self::IbcMint => "IbcMint".to_string(),
                Self::EthBridge => "EthBridge".to_string(),
                Self::EthBridgePool => "EthBridgePool".to_string(),
            }
        )
    }
}

/// Temporary helper for testing
pub fn nam() -> Address {
    Address::decode("atest1v4ehgw36x3prswzxggunzv6pxqmnvdj9xvcyzvpsggeyvs3cg9qnywf589qnwvfsg5erg3fkl09rg5").expect("The token address decoding shouldn't fail")
}

/// Temporary helper for testing
pub fn btc() -> Address {
    Address::decode("atest1v4ehgw36xdzryve5gsc52veeg5cnsv2yx5eygvp38qcrvd29xy6rys6p8yc5xvp4xfpy2v694wgwcp").expect("The token address decoding shouldn't fail")
}

/// Temporary helper for testing
pub fn eth() -> Address {
    Address::decode("atest1v4ehgw36xqmr2d3nx3ryvd2xxgmrq33j8qcns33sxezrgv6zxdzrydjrxveygd2yxumrsdpsf9jc2p").expect("The token address decoding shouldn't fail")
}

/// Temporary helper for testing
pub fn dot() -> Address {
    Address::decode("atest1v4ehgw36gg6nvs2zgfpyxsfjgc65yv6pxy6nwwfsxgungdzrggeyzv35gveyxsjyxymyz335hur2jn").expect("The token address decoding shouldn't fail")
}

/// Temporary helper for testing
pub fn schnitzel() -> Address {
    Address::decode("atest1v4ehgw36xue5xvf5xvuyzvpjx5un2v3k8qeyvd3cxdqns32p89rrxd6xx9zngvpegccnzs699rdnnt").expect("The token address decoding shouldn't fail")
}

/// Temporary helper for testing
pub fn apfel() -> Address {
    Address::decode("atest1v4ehgw36gfryydj9g3p5zv3kg9znyd358ycnzsfcggc5gvecgc6ygs2rxv6ry3zpg4zrwdfeumqcz9").expect("The token address decoding shouldn't fail")
}

/// Temporary helper for testing
pub fn kartoffel() -> Address {
    Address::decode("atest1v4ehgw36gep5ysecxq6nyv3jg3zygv3e89qn2vp48pryxsf4xpznvve5gvmy23fs89pryvf5a6ht90").expect("The token address decoding shouldn't fail")
}

/// Temporary helper for testing
<<<<<<< HEAD
pub const fn wnam() -> EthAddress {
    // TODO: Replace this with the real wNam ERC20 address once it exists
    // "DEADBEEF DEADBEEF DEADBEEF DEADBEEF DEADBEEF"
    EthAddress([
        222, 173, 190, 239, 222, 173, 190, 239, 222, 173, 190, 239, 222, 173,
        190, 239, 222, 173, 190, 239,
    ])
=======
pub fn masp() -> Address {
    Address::decode("atest1v4ehgw36xaryysfsx5unvve4g5my2vjz89p52sjxxgenzd348yuyyv3hg3pnjs35g5unvde4ca36y5").expect("The token address decoding shouldn't fail")
}

/// Sentinel secret key to indicate a MASP source
pub fn masp_tx_key() -> crate::types::key::common::SecretKey {
    use crate::types::key::common;
    let bytes = [
        0, 27, 238, 157, 32, 131, 242, 184, 142, 146, 189, 24, 249, 68, 165,
        205, 71, 213, 158, 25, 253, 52, 217, 87, 52, 171, 225, 110, 131, 238,
        58, 94, 56,
    ];
    common::SecretKey::try_from_slice(bytes.as_ref()).unwrap()
>>>>>>> 36fd7d78
}

/// Temporary helper for testing, a hash map of tokens addresses with their
/// informal currency codes.
pub fn tokens() -> HashMap<Address, &'static str> {
    vec![
        (nam(), "NAM"),
        (btc(), "BTC"),
        (eth(), "ETH"),
        (dot(), "DOT"),
        (schnitzel(), "Schnitzel"),
        (apfel(), "Apfel"),
        (kartoffel(), "Kartoffel"),
    ]
    .into_iter()
    .collect()
}

/// Temporary helper for testing, a hash map of tokens addresses with their
/// MASP XAN incentive schedules. If the reward is (a, b) then a rewarded tokens
/// are dispensed for every b possessed tokens.
pub fn masp_rewards() -> HashMap<Address, (u64, u64)> {
    vec![
        (nam(), (0, 100)),
        (btc(), (1, 100)),
        (eth(), (2, 100)),
        (dot(), (3, 100)),
        (schnitzel(), (4, 100)),
        (apfel(), (5, 100)),
        (kartoffel(), (6, 100)),
    ]
    .into_iter()
    .collect()
}

#[cfg(test)]
pub mod tests {
    use proptest::prelude::*;

    use super::*;

    /// Run `cargo test gen_established_address -- --nocapture` to generate a
    /// new established address.
    #[test]
    pub fn gen_established_address() {
        for _ in 0..10 {
            let address = testing::gen_established_address();
            println!("address {}", address);
        }
    }

    /// Run `cargo test gen_implicit_address -- --nocapture` to generate a
    /// new established address.
    #[test]
    pub fn gen_implicit_address() {
        for _ in 0..10 {
            let address = testing::gen_implicit_address();
            println!("address {}", address);
        }
    }

    #[test]
    fn test_address_serde_serialize() {
        let original_address = Address::decode("atest1v4ehgw36g56ngwpk8ppnzsf4xqeyvsf3xq6nxde5gseyys3nxgenvvfex5cnyd2rx9zrzwfctgx7sp").unwrap();
        let expect =
            "\"atest1v4ehgw36g56ngwpk8ppnzsf4xqeyvsf3xq6nxde5gseyys3nxgenvvfex5cnyd2rx9zrzwfctgx7sp\"";
        let decoded_address: Address =
            serde_json::from_str(expect).expect("could not read JSON");
        assert_eq!(original_address, decoded_address);

        let encoded_address = serde_json::to_string(&original_address).unwrap();
        assert_eq!(encoded_address, expect);
    }

    proptest! {
        #[test]
        /// Check that all the address types are of the same length
        /// `ADDRESS_LEN` when bech32m encoded, and that that decoding them
        /// yields back the same value.
        fn test_encoded_address_length(address in testing::arb_address()) {
            let encoded: String = address.encode();
            assert_eq!(encoded.len(), ADDRESS_LEN);
            // Also roundtrip check that we decode back the same value
            let decoded = Address::decode(&encoded).unwrap();
            assert_eq!(address, decoded);
        }

        #[test]
        fn test_established_address_bytes_length(address in testing::arb_established_address()) {
            let address = Address::Established(address);
            let bytes = address.try_to_vec().unwrap();
            assert_eq!(bytes.len(), ESTABLISHED_ADDRESS_BYTES_LEN);
        }
    }
}

/// Generate a new established address.
#[cfg(feature = "rand")]
pub fn gen_established_address(seed: impl AsRef<str>) -> Address {
    use rand::prelude::ThreadRng;
    use rand::{thread_rng, RngCore};

    let mut key_gen = EstablishedAddressGen::new(seed);

    let mut rng: ThreadRng = thread_rng();
    let mut rng_bytes = vec![0u8; 32];
    rng.fill_bytes(&mut rng_bytes[..]);
    let rng_source = rng_bytes
        .iter()
        .map(|b| format!("{:02X}", b))
        .collect::<Vec<String>>()
        .join("");
    key_gen.generate_address(rng_source)
}

/// Helpers for testing with addresses.
#[cfg(any(test, feature = "testing"))]
pub mod testing {
    use proptest::prelude::*;

    use super::*;
    use crate::types::key::*;

    /// Generate a new established address.
    pub fn gen_established_address() -> Address {
        let seed = "such randomness, much wow";
        super::gen_established_address(seed)
    }

    /// Generate a new implicit address.
    pub fn gen_implicit_address() -> Address {
        let keypair: common::SecretKey =
            key::testing::gen_keypair::<ed25519::SigScheme>()
                .try_to_sk()
                .unwrap();
        let pkh = PublicKeyHash::from(&keypair.ref_to());
        Address::Implicit(ImplicitAddress(pkh))
    }

    /// A sampled established address for tests
    pub fn established_address_1() -> Address {
        Address::decode("atest1v4ehgw36g56ngwpk8ppnzsf4xqeyvsf3xq6nxde5gseyys3nxgenvvfex5cnyd2rx9zrzwfctgx7sp").expect("The token address decoding shouldn't fail")
    }

    /// A sampled established address for tests
    pub fn established_address_2() -> Address {
        Address::decode("atest1v4ehgw36xezyzv33x56rws6zxccnwwzzgycy23p3ggur2d3ex56yxdejxerrysejx3rrxdfs44s9wu").expect("The token address decoding shouldn't fail")
    }

    /// A sampled established address for tests
    pub fn established_address_3() -> Address {
        Address::decode("atest1v4ehgw36xcerywfsgsu5vsfeg3zy2v3egcenx32pggcrswzxg4zns3p5xv6rsvf4gvenqwpkdnnqsy").expect("The token address decoding shouldn't fail")
    }

    /// A sampled established address for tests
    pub fn established_address_4() -> Address {
        Address::decode("atest1v4ehgw36gscrw333g3z5zvjzg4rrq3psxu6rqd2xxqc5gs35gerrs3pjgfprvdejxqunxs29t6p5s9").expect("The token address decoding shouldn't fail")
    }

    /// Generate an arbitrary [`Address`] (established or implicit).
    pub fn arb_non_internal_address() -> impl Strategy<Value = Address> {
        prop_oneof![
            arb_established_address().prop_map(Address::Established),
            arb_implicit_address().prop_map(Address::Implicit),
        ]
    }

    /// Generate an arbitrary [`Address`] (established, implicit or internal).
    pub fn arb_address() -> impl Strategy<Value = Address> {
        prop_oneof![
            arb_established_address().prop_map(Address::Established),
            arb_implicit_address().prop_map(Address::Implicit),
            arb_internal_address().prop_map(Address::Internal),
        ]
    }

    /// Generate an arbitrary [`EstablishedAddress`].
    pub fn arb_established_address() -> impl Strategy<Value = EstablishedAddress>
    {
        any::<Vec<u8>>().prop_map(|rng_source| {
            let mut key_gen = EstablishedAddressGen::new("seed");
            match key_gen.generate_address(rng_source) {
                Address::Established(addr) => addr,
                _ => {
                    panic!(
                        "Assuming key gen to only generated established \
                         addresses"
                    )
                }
            }
        })
    }

    /// Generate an arbitrary [`ImplicitAddress`].
    pub fn arb_implicit_address() -> impl Strategy<Value = ImplicitAddress> {
        key::testing::arb_keypair::<ed25519::SigScheme>().prop_map(|keypair| {
            let keypair: common::SecretKey = keypair.try_to_sk().unwrap();
            let pkh = PublicKeyHash::from(&keypair.ref_to());
            ImplicitAddress(pkh)
        })
    }

    /// Generate an arbitrary [`InternalAddress`].
    pub fn arb_internal_address() -> impl Strategy<Value = InternalAddress> {
        // This is here for match exhaustion check to remind to add any new
        // internal addresses below.
        match InternalAddress::PoS {
            InternalAddress::PoS => {}
            InternalAddress::PosSlashPool => {}
            InternalAddress::Governance => {}
            InternalAddress::SlashFund => {}
            InternalAddress::Parameters => {}
            InternalAddress::Ibc => {}
            InternalAddress::IbcToken(_) => {}
            InternalAddress::IbcEscrow => {}
            InternalAddress::IbcBurn => {}
            InternalAddress::IbcMint => {}
            InternalAddress::EthBridge => {}
            InternalAddress::EthBridgePool => {} /* Add new addresses in the
                                                  * `prop_oneof` below. */
        };
        prop_oneof![
            Just(InternalAddress::PoS),
            Just(InternalAddress::PosSlashPool),
            Just(InternalAddress::Ibc),
            Just(InternalAddress::Parameters),
            Just(InternalAddress::Ibc),
            arb_ibc_token(),
            Just(InternalAddress::IbcEscrow),
            Just(InternalAddress::IbcBurn),
            Just(InternalAddress::IbcMint),
            Just(InternalAddress::Governance),
            Just(InternalAddress::SlashFund),
            Just(InternalAddress::EthBridge),
            Just(InternalAddress::EthBridgePool),
        ]
    }

    fn arb_ibc_token() -> impl Strategy<Value = InternalAddress> {
        // use sha2::{Digest, Sha256};
        ("[a-zA-Z0-9_]{2,128}", any::<u64>()).prop_map(|(id, counter)| {
            let mut hasher = sha2::Sha256::new();
            let s = format!(
                "{}/{}/{}",
                id,
                format_args!("channel-{}", counter),
                &nam()
            );
            hasher.update(&s);
            let hash =
                format!("{:.width$x}", hasher.finalize(), width = HASH_LEN);
            InternalAddress::IbcToken(hash)
        })
    }
}<|MERGE_RESOLUTION|>--- conflicted
+++ resolved
@@ -257,10 +257,9 @@
                 internal::ETH_BRIDGE => {
                     Ok(Address::Internal(InternalAddress::EthBridge))
                 }
-<<<<<<< HEAD
                 internal::ETH_BRIDGE_POOL => {
                     Ok(Address::Internal(InternalAddress::EthBridgePool))
-=======
+                }
                 _ => Err(Error::new(
                     ErrorKind::InvalidData,
                     "Invalid internal address",
@@ -276,7 +275,6 @@
                 }
                 internal::IBC_MINT => {
                     Ok(Address::Internal(InternalAddress::IbcMint))
->>>>>>> 36fd7d78
                 }
                 _ if raw.len() == HASH_LEN => Ok(Address::Internal(
                     InternalAddress::IbcToken(raw.to_string()),
@@ -555,15 +553,6 @@
 }
 
 /// Temporary helper for testing
-<<<<<<< HEAD
-pub const fn wnam() -> EthAddress {
-    // TODO: Replace this with the real wNam ERC20 address once it exists
-    // "DEADBEEF DEADBEEF DEADBEEF DEADBEEF DEADBEEF"
-    EthAddress([
-        222, 173, 190, 239, 222, 173, 190, 239, 222, 173, 190, 239, 222, 173,
-        190, 239, 222, 173, 190, 239,
-    ])
-=======
 pub fn masp() -> Address {
     Address::decode("atest1v4ehgw36xaryysfsx5unvve4g5my2vjz89p52sjxxgenzd348yuyyv3hg3pnjs35g5unvde4ca36y5").expect("The token address decoding shouldn't fail")
 }
@@ -577,7 +566,16 @@
         58, 94, 56,
     ];
     common::SecretKey::try_from_slice(bytes.as_ref()).unwrap()
->>>>>>> 36fd7d78
+}
+
+/// Temporary helper for testing
+pub const fn wnam() -> EthAddress {
+    // TODO: Replace this with the real wNam ERC20 address once it exists
+    // "DEADBEEF DEADBEEF DEADBEEF DEADBEEF DEADBEEF"
+    EthAddress([
+        222, 173, 190, 239, 222, 173, 190, 239, 222, 173, 190, 239, 222, 173,
+        190, 239, 222, 173, 190, 239,
+    ])
 }
 
 /// Temporary helper for testing, a hash map of tokens addresses with their
