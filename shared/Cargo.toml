[package]
name = "namada"
description = "The main Namada library crate"
resolver = "2"
<<<<<<< HEAD
version = "0.17.3"
=======
authors.workspace = true
edition.workspace = true
documentation.workspace = true
homepage.workspace = true
keywords.workspace = true
license.workspace = true
readme.workspace = true
repository.workspace = true
version.workspace = true
>>>>>>> af6dafdc

# See more keys and their definitions at https://doc.rust-lang.org/cargo/reference/manifest.html

[features]
default = ["abciplus", "namada-sdk", "wasm-runtime"]
mainnet = [
  "namada_core/mainnet",
]
std = []
# NOTE "dev" features that shouldn't be used in live networks are enabled by default for now
dev = []
ferveo-tpke = [
  "namada_core/ferveo-tpke",
]
wasm-runtime = [
  "namada_core/wasm-runtime",
  "loupe",
  "parity-wasm",
  "pwasm-utils",
  "rayon",
  "wasmer-cache",
  "wasmer-compiler-singlepass",
  "wasmer-engine-dylib",
  "wasmer-engine-universal",
  "wasmer-vm",
  "wasmer",
]
# Enable queries support for an async client
async-client = [
  "async-trait",
]
# tendermint-rpc support
tendermint-rpc = [
  "async-client",
  "dep:tendermint-rpc",
]
# tendermint-rpc HttpClient
http-client = [
  "tendermint-rpc/http-client"
]

abciplus = [
  "namada_core/abciplus",
  "namada_proof_of_stake/abciplus",
]

ibc-mocks = [
  "namada_core/ibc-mocks",
]

masp-tx-gen = [
  "rand",
  "rand_core",
]

# for integration tests and test utilies
testing = [
  "namada_core/testing",
  "namada_proof_of_stake/testing",
  "async-client",
  "proptest",
  "tempfile",
]

namada-sdk = [
  "tendermint-rpc",
  "masp-tx-gen",
  "ferveo-tpke",
  "masp_primitives/transparent-inputs",
]

multicore = ["masp_proofs/multicore"]

[dependencies]
<<<<<<< HEAD
async-std = "1.12.0"
=======
>>>>>>> af6dafdc
namada_core = {path = "../core", default-features = false, features = ["secp256k1-sign-verify"]}
namada_proof_of_stake = {path = "../proof_of_stake", default-features = false}
async-std.workspace = true
async-trait = {version = "0.1.51", optional = true}
bimap.workspace = true
borsh.workspace = true
circular-queue.workspace = true
clru.workspace = true
data-encoding.workspace = true
derivation-path.workspace = true
derivative.workspace = true
itertools.workspace = true
loupe = {version = "0.1.3", optional = true}
orion.workspace = true
parity-wasm = {version = "0.45.0", features = ["sign_ext"], optional = true}
paste.workspace = true
proptest = {version = "1.2.0", optional = true}
prost.workspace = true
pwasm-utils = {git = "https://github.com/heliaxdev/wasm-utils", tag = "v0.20.0", features = ["sign_ext"], optional = true}
rayon = {version = "=1.5.3", optional = true}
ripemd.workspace = true
rust_decimal.workspace = true
rust_decimal_macros.workspace = true
serde.workspace = true
serde_json.workspace = true
sha2.workspace = true
slip10_ed25519.workspace = true
tempfile = {version = "3.2.0", optional = true}
tendermint-rpc = {git = "https://github.com/heliaxdev/tendermint-rs.git", rev = "02b256829e80f8cfecf3fa0d625c2a76c79cd043", default-features = false, features = ["trait-client"], optional = true}
thiserror.workspace = true
tiny-bip39.workspace = true
tiny-hderive.workspace = true
tokio.workspace = true
toml.workspace = true
tracing.workspace = true
wasmer = {version = "=2.2.0", optional = true}
wasmer-cache = {version = "=2.2.0", optional = true}
wasmer-compiler-singlepass = {version = "=2.2.0", optional = true}
wasmer-engine-dylib = {version = "=2.2.0", optional = true}
wasmer-engine-universal = {version = "=2.2.0", optional = true}
wasmer-vm = {version = "2.2.0", optional = true}
wasmparser.workspace = true
masp_primitives.workspace = true
masp_proofs.workspace = true
rand = {version = "0.8", default-features = false, optional = true}
rand_core = {version = "0.6", default-features = false, optional = true}
zeroize.workspace = true

[dev-dependencies]
namada_core = {path = "../core", default-features = false, features = ["secp256k1-sign-verify", "testing", "ibc-mocks"]}
namada_test_utils = {path = "../test_utils"}
assert_matches.workspace = true
async-trait.workspace = true
base58.workspace = true
byte-unit.workspace = true
libsecp256k1.workspace = true
pretty_assertions.workspace = true
proptest.workspace = true
tempfile.workspace = true
test-log.workspace = true
tokio = {workspace = true, features = ["rt", "macros"]}
tracing-subscriber.workspace = true<|MERGE_RESOLUTION|>--- conflicted
+++ resolved
@@ -2,9 +2,6 @@
 name = "namada"
 description = "The main Namada library crate"
 resolver = "2"
-<<<<<<< HEAD
-version = "0.17.3"
-=======
 authors.workspace = true
 edition.workspace = true
 documentation.workspace = true
@@ -14,7 +11,6 @@
 readme.workspace = true
 repository.workspace = true
 version.workspace = true
->>>>>>> af6dafdc
 
 # See more keys and their definitions at https://doc.rust-lang.org/cargo/reference/manifest.html
 
@@ -89,10 +85,6 @@
 multicore = ["masp_proofs/multicore"]
 
 [dependencies]
-<<<<<<< HEAD
-async-std = "1.12.0"
-=======
->>>>>>> af6dafdc
 namada_core = {path = "../core", default-features = false, features = ["secp256k1-sign-verify"]}
 namada_proof_of_stake = {path = "../proof_of_stake", default-features = false}
 async-std.workspace = true
