--- conflicted
+++ resolved
@@ -63,30 +63,8 @@
 data-encoding = "2.3.2"
 derivative = "2.2.0"
 ed25519-consensus = "1.2.0"
-<<<<<<< HEAD
 eyre = "0.6.8"
 ethabi = "18.0.0"
-ferveo = {optional = true, git = "https://github.com/anoma/ferveo"}
-ferveo-common = {git = "https://github.com/anoma/ferveo"}
-tpke = {package = "group-threshold-cryptography", optional = true, git = "https://github.com/anoma/ferveo"}
-# TODO using the same version of tendermint-rs as we do here.
-ibc = {version = "0.14.0", default-features = false, optional = true}
-ibc-proto = {version = "0.17.1", default-features = false, optional = true}
-ibc-abcipp = {package = "ibc", git = "https://github.com/heliaxdev/ibc-rs", rev = "9fcc1c8c19db6af50806ffe5b2f6c214adcbfd5d", default-features = false, optional = true}
-ibc-proto-abcipp = {package = "ibc-proto", git = "https://github.com/heliaxdev/ibc-rs", rev = "9fcc1c8c19db6af50806ffe5b2f6c214adcbfd5d", default-features = false, optional = true}
-ics23 = "0.7.0"
-impl-num-traits = "0.1.2"
-index-set = {git = "https://github.com/heliaxdev/index-set", tag = "v0.7.1", features = ["serialize-borsh", "serialize-serde"]}
-itertools = "0.10.0"
-libsecp256k1 = {git = "https://github.com/heliaxdev/libsecp256k1", rev = "bbb3bd44a49db361f21d9db80f9a087c194c0ae9", default-features = false, features = ["std", "static-context"]}
-masp_primitives = { git = "https://github.com/anoma/masp", rev = "ea4fcc68d9412b94042c1c2f0ea0212394e1be37" }
-proptest = {git = "https://github.com/heliaxdev/proptest", branch = "tomas/sm", optional = true}
-prost = "0.9.0"
-prost-types = "0.9.0"
-rand = {version = "0.8", optional = true}
-rand_core = {version = "0.6", optional = true}
-rayon = {version = "=1.5.3", optional = true}
-=======
 ferveo = {optional = true, git = "https://github.com/anoma/ferveo", rev = "e5abd0acc938da90140351a65a26472eb495ce4d"}
 ferveo-common = {git = "https://github.com/anoma/ferveo", rev = "e5abd0acc938da90140351a65a26472eb495ce4d"}
 tpke = {package = "group-threshold-cryptography", optional = true, git = "https://github.com/anoma/ferveo", rev = "e5abd0acc938da90140351a65a26472eb495ce4d"}
@@ -94,20 +72,18 @@
 ibc = {version = "0.36.0", default-features = false, features = ["serde"], optional = true}
 ibc-proto = {version = "0.26.0", default-features = false, optional = true}
 ics23 = "0.9.0"
+impl-num-traits = "0.1.2"
 index-set = {git = "https://github.com/heliaxdev/index-set", tag = "v0.7.1", features = ["serialize-borsh", "serialize-serde"]}
 itertools = "0.10.0"
 libsecp256k1 = {git = "https://github.com/heliaxdev/libsecp256k1", rev = "bbb3bd44a49db361f21d9db80f9a087c194c0ae9", default-features = false, features = ["std", "static-context"]}
 # branch = "murisi/namada-integration"
-masp_primitives = { git = "https://github.com/anoma/masp", rev = "cfea8c95d3f73077ca3e25380fd27e5b46e828fd" }
+masp_primitives = { git = "https://github.com/anoma/masp", rev = "9320c6b69b5d2e97134866871e960f0a31703813" }
 proptest = {version = "1.2.0", optional = true}
 prost = "0.11.6"
 prost-types = "0.11.6"
 rand = {version = "0.8", optional = true}
 rand_core = {version = "0.6", optional = true}
 rayon = {version = "=1.5.3", optional = true}
-rust_decimal = { version = "=1.26.1", features = ["borsh"] }
-rust_decimal_macros = "=1.26.1"
->>>>>>> d113e1cd
 serde = {version = "1.0.125", features = ["derive"]}
 serde_json = "1.0.62"
 sha2 = "0.9.3"
