--- conflicted
+++ resolved
@@ -808,62 +808,6 @@
         }
     }
 
-<<<<<<< HEAD
-    /// Initialize a new epoch when the current epoch is finished. Returns
-    /// `true` on a new epoch.
-    pub fn update_epoch(
-        &mut self,
-        height: BlockHeight,
-        time: DateTimeUtc,
-    ) -> Result<bool> {
-        let (parameters, _gas) =
-            parameters::read(self).expect("Couldn't read protocol parameters");
-
-        match self.update_epoch_blocks_delay.as_mut() {
-            None => {
-                // Check if the new epoch minimum start height and start time
-                // have been fulfilled. If so, queue the next
-                // epoch to start two blocks into the future so
-                // as to align validator set updates + etc with
-                // tendermint. This is because tendermint has a two block delay
-                // to validator changes.
-                let current_epoch_duration_satisfied = height
-                    >= self.next_epoch_min_start_height
-                    && time >= self.next_epoch_min_start_time;
-                if current_epoch_duration_satisfied {
-                    self.update_epoch_blocks_delay =
-                        Some(EPOCH_SWITCH_BLOCKS_DELAY);
-                }
-            }
-            Some(blocks_until_switch) => {
-                *blocks_until_switch -= 1;
-            }
-        };
-        let new_epoch = matches!(self.update_epoch_blocks_delay, Some(0));
-
-        if new_epoch {
-            // Reset the delay tracker
-            self.update_epoch_blocks_delay = None;
-
-            // Begin a new epoch
-            self.block.epoch = self.block.epoch.next();
-            let EpochDuration {
-                min_num_of_blocks,
-                min_duration,
-            } = parameters.epoch_duration;
-            self.next_epoch_min_start_height = height + min_num_of_blocks;
-            self.next_epoch_min_start_time = time + min_duration;
-            // TODO put this into PoS parameters and pass it to tendermint
-            // `consensus_params` on `InitChain` and `EndBlock`
-            let evidence_max_age_num_blocks: u64 = 100000;
-            self.block
-                .pred_epochs
-                .new_epoch(height, evidence_max_age_num_blocks);
-            tracing::info!("Began a new epoch {}", self.block.epoch);
-        }
-        self.update_epoch_in_merkle_tree()?;
-        Ok(new_epoch)
-=======
     /// Get the timestamp of the last committed block, or the current timestamp
     /// if no blocks have been produced yet
     pub fn get_last_block_timestamp(&self) -> Result<DateTimeUtc> {
@@ -873,7 +817,6 @@
             .db
             .read_block_header(last_block_height)?
             .map_or_else(DateTimeUtc::now, |header| header.time))
->>>>>>> be403f73
     }
 
     /// Get the current conversions
@@ -1168,13 +1111,6 @@
             min_blocks_delta, min_duration_delta, max_time_per_block_delta)
             in arb_and_epoch_duration_start_and_block())
         {
-<<<<<<< HEAD
-            let storage = TestStorage {
-                next_epoch_min_start_height:
-                    start_height + epoch_duration.min_num_of_blocks,
-                next_epoch_min_start_time:
-                    start_time + epoch_duration.min_duration,
-=======
             let mut wl_storage =
             TestWlStorage {
                 storage: TestStorage {
@@ -1184,12 +1120,7 @@
                         start_time + epoch_duration.min_duration,
                     ..Default::default()
                 },
->>>>>>> be403f73
                 ..Default::default()
-            };
-            let mut wl_storage = TestWlStorage {
-                write_log: Default::default(),
-                storage,
             };
 
             let mut parameters = Parameters {
@@ -1209,23 +1140,14 @@
                 #[cfg(not(feature = "mainnet"))]
                 wrapper_tx_fees: None,
             };
-<<<<<<< HEAD
-            parameters.init_storage(&mut wl_storage.storage);
+            parameters.init_storage(&mut wl_storage).unwrap();
 
             wl_storage.initalize_tokens(token::Amount::from(1000), token::Amount::from(500));
-=======
-            parameters.init_storage(&mut wl_storage).unwrap();
-
->>>>>>> be403f73
             let epoch_before = wl_storage.storage.last_epoch;
             assert_eq!(epoch_before, wl_storage.storage.block.epoch);
 
             // Try to apply the epoch update
-<<<<<<< HEAD
-            wl_storage.storage.update_epoch(block_height, block_time).unwrap();
-=======
             wl_storage.update_epoch(block_height, block_time).unwrap();
->>>>>>> be403f73
 
             // Test for 1.
             if block_height.0 - start_height.0
@@ -1242,21 +1164,13 @@
 
                 let block_height = block_height + 1;
                 let block_time = block_time + Duration::seconds(1);
-<<<<<<< HEAD
-                wl_storage.storage.update_epoch(block_height, block_time).unwrap();
-=======
                 wl_storage.update_epoch(block_height, block_time).unwrap();
->>>>>>> be403f73
                 assert_eq!(wl_storage.storage.block.epoch, epoch_before);
                 assert_eq!(wl_storage.storage.update_epoch_blocks_delay, Some(1));
 
                 let block_height = block_height + 1;
                 let block_time = block_time + Duration::seconds(1);
-<<<<<<< HEAD
-                wl_storage.storage.update_epoch(block_height, block_time).unwrap();
-=======
                 wl_storage.update_epoch(block_height, block_time).unwrap();
->>>>>>> be403f73
                 assert_eq!(wl_storage.storage.block.epoch, epoch_before.next());
                 assert!(wl_storage.storage.update_epoch_blocks_delay.is_none());
 
@@ -1291,19 +1205,8 @@
                 Duration::seconds(min_duration + min_duration_delta).into();
             parameters.max_expected_time_per_block =
                 Duration::seconds(max_expected_time_per_block + max_time_per_block_delta).into();
-<<<<<<< HEAD
-            parameters::update_max_expected_time_per_block_parameter(
-                &mut wl_storage.storage,
-                &parameters.max_expected_time_per_block
-            ).unwrap();
-            parameters::update_epoch_parameter(
-                &mut wl_storage.storage,
-                &parameters.epoch_duration
-            ).unwrap();
-=======
             parameters::update_max_expected_time_per_block_parameter(&mut wl_storage, &parameters.max_expected_time_per_block).unwrap();
             parameters::update_epoch_parameter(&mut wl_storage, &parameters.epoch_duration).unwrap();
->>>>>>> be403f73
 
             // Test for 2.
             let epoch_before = wl_storage.storage.block.epoch;
@@ -1315,15 +1218,6 @@
 
             // No update should happen before both epoch duration conditions are
             // satisfied
-<<<<<<< HEAD
-            wl_storage.storage.update_epoch(height_before_update, time_before_update).unwrap();
-            assert_eq!(wl_storage.storage.block.epoch, epoch_before);
-            assert!(wl_storage.storage.update_epoch_blocks_delay.is_none());
-            wl_storage.storage.update_epoch(height_of_update, time_before_update).unwrap();
-            assert_eq!(wl_storage.storage.block.epoch, epoch_before);
-            assert!(wl_storage.storage.update_epoch_blocks_delay.is_none());
-            wl_storage.storage.update_epoch(height_before_update, time_of_update).unwrap();
-=======
             wl_storage.update_epoch(height_before_update, time_before_update).unwrap();
             assert_eq!(wl_storage.storage.block.epoch, epoch_before);
             assert!(wl_storage.storage.update_epoch_blocks_delay.is_none());
@@ -1331,37 +1225,24 @@
             assert_eq!(wl_storage.storage.block.epoch, epoch_before);
             assert!(wl_storage.storage.update_epoch_blocks_delay.is_none());
             wl_storage.update_epoch(height_before_update, time_of_update).unwrap();
->>>>>>> be403f73
             assert_eq!(wl_storage.storage.block.epoch, epoch_before);
             assert!(wl_storage.storage.update_epoch_blocks_delay.is_none());
 
             // Update should be enqueued for 2 blocks in the future starting at or after this height and time
-<<<<<<< HEAD
-            wl_storage.storage.update_epoch(height_of_update, time_of_update).unwrap();
-=======
             wl_storage.update_epoch(height_of_update, time_of_update).unwrap();
->>>>>>> be403f73
             assert_eq!(wl_storage.storage.block.epoch, epoch_before);
             assert_eq!(wl_storage.storage.update_epoch_blocks_delay, Some(2));
 
             // Increment the block height and time to simulate new blocks now
             let height_of_update = height_of_update + 1;
             let time_of_update = time_of_update + Duration::seconds(1);
-<<<<<<< HEAD
-            wl_storage.storage.update_epoch(height_of_update, time_of_update).unwrap();
-=======
             wl_storage.update_epoch(height_of_update, time_of_update).unwrap();
->>>>>>> be403f73
             assert_eq!(wl_storage.storage.block.epoch, epoch_before);
             assert_eq!(wl_storage.storage.update_epoch_blocks_delay, Some(1));
 
             let height_of_update = height_of_update + 1;
             let time_of_update = time_of_update + Duration::seconds(1);
-<<<<<<< HEAD
-            wl_storage.storage.update_epoch(height_of_update, time_of_update).unwrap();
-=======
             wl_storage.update_epoch(height_of_update, time_of_update).unwrap();
->>>>>>> be403f73
             assert_eq!(wl_storage.storage.block.epoch, epoch_before.next());
             assert!(wl_storage.storage.update_epoch_blocks_delay.is_none());
             // The next epoch's minimum duration should change
@@ -1373,14 +1254,9 @@
             // Increment the block height and time once more to make sure things reset
             let height_of_update = height_of_update + 1;
             let time_of_update = time_of_update + Duration::seconds(1);
-<<<<<<< HEAD
-            wl_storage.storage.update_epoch(height_of_update, time_of_update).unwrap();
-            assert_eq!(wl_storage.storage.block.epoch, epoch_before.next());
-=======
             wl_storage.update_epoch(height_of_update, time_of_update).unwrap();
             assert_eq!(wl_storage.storage.block.epoch, epoch_before.next());
             assert!(wl_storage.storage.update_epoch_blocks_delay.is_none());
->>>>>>> be403f73
         }
     }
 }