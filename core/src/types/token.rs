//! A basic fungible token

use std::fmt::{Display, Formatter};
use std::ops::{Add, AddAssign, Div, Mul, Sub, SubAssign};
use std::str::FromStr;

use borsh::{BorshDeserialize, BorshSchema, BorshSerialize};
use data_encoding::BASE32HEX_NOPAD;
use masp_primitives::transaction::Transaction;
use serde::{Deserialize, Serialize};
use thiserror::Error;

<<<<<<< HEAD
use super::dec::POS_DECIMAL_PRECISION;
use crate::ledger::storage_api::token::read_denom;
use crate::ledger::storage_api::StorageRead;
=======
use crate::ibc::applications::transfer::Amount as IbcAmount;
>>>>>>> a9a3e323
use crate::types::address::{masp, Address, DecodeError as AddressError};
use crate::types::dec::Dec;
use crate::types::storage;
use crate::types::storage::{DbKeySeg, Key, KeySeg};
use crate::types::uint::{self, Uint, I256};

/// Amount in micro units. For different granularity another representation
/// might be more appropriate.
#[derive(
    Clone,
    Copy,
    Default,
    BorshSerialize,
    BorshDeserialize,
    BorshSchema,
    PartialEq,
    Eq,
    PartialOrd,
    Ord,
    Debug,
    Hash,
)]
pub struct Amount {
    raw: Uint,
}

/// Maximum decimal places in a native token [`Amount`] and [`Change`].
/// For non-native (e.g. ERC20 tokens) one must read the `denom_key` storage
/// key.
pub const NATIVE_MAX_DECIMAL_PLACES: u8 = 6;

/// Decimal scale of a native token [`Amount`] and [`Change`].
/// For non-native (e.g. ERC20 tokens) one must read the `denom_key` storage
/// key.
pub const NATIVE_SCALE: u64 = 1_000_000;

/// A change in tokens amount
pub type Change = I256;

impl Amount {
    /// Get the amount as a [`Change`]
    pub fn change(&self) -> Change {
        self.raw.try_into().unwrap()
    }

    /// Spend a given amount.
    /// Panics when given `amount` > `self.raw` amount.
    pub fn spend(&mut self, amount: &Amount) {
        self.raw = self.raw.checked_sub(amount.raw).unwrap();
    }

    /// Receive a given amount.
    /// Panics on overflow and when [`uint::MAX_SIGNED_VALUE`] is exceeded.
    pub fn receive(&mut self, amount: &Amount) {
        self.raw = self.raw.checked_add(amount.raw).unwrap();
    }

    /// Create a new amount of native token from whole number of tokens
    pub fn native_whole(amount: u64) -> Self {
        Self {
            raw: Uint::from(amount) * NATIVE_SCALE,
        }
    }

    /// Get the raw [`Uint`] value, which represents namnam
    pub fn raw_amount(&self) -> Uint {
        self.raw
    }

    /// Create a new amount with the maximum value
    pub fn max() -> Self {
        Self {
            raw: uint::MAX_VALUE,
        }
    }

    /// Create a new amount with the maximum signed value
    pub fn max_signed() -> Self {
        Self {
            raw: uint::MAX_SIGNED_VALUE,
        }
    }

    /// Zero [`Amount`].
    pub fn zero() -> Self {
        Self::default()
    }

    /// Check if [`Amount`] is zero.
    pub fn is_zero(&self) -> bool {
        self.raw == Uint::from(0)
    }

    /// Checked addition. Returns `None` on overflow or if
    /// the amount exceed [`uint::MAX_VALUE`]
    pub fn checked_add(&self, amount: Amount) -> Option<Self> {
        self.raw.checked_add(amount.raw).and_then(|result| {
            if result <= uint::MAX_VALUE {
                Some(Self { raw: result })
            } else {
                None
            }
        })
    }

    /// Checked addition. Returns `None` on overflow or if
    /// the amount exceed [`uint::MAX_SIGNED_VALUE`]
    pub fn checked_signed_add(&self, amount: Amount) -> Option<Self> {
        self.raw.checked_add(amount.raw).and_then(|result| {
            if result <= uint::MAX_SIGNED_VALUE {
                Some(Self { raw: result })
            } else {
                None
            }
        })
    }

    /// Checked subtraction. Returns `None` on underflow
    pub fn checked_sub(&self, amount: Amount) -> Option<Self> {
        self.raw
            .checked_sub(amount.raw)
            .map(|result| Self { raw: result })
    }

    /// Create amount from the absolute value of `Change`.
    pub fn from_change(change: Change) -> Self {
        Self { raw: change.abs() }
    }

    /// Given a string and a denomination, parse an amount from string.
    pub fn from_str(
        string: impl AsRef<str>,
        denom: impl Into<u8>,
    ) -> Result<Amount, AmountParseError> {
        DenominatedAmount::from_str(string.as_ref())?
            .increase_precision(denom.into().into())
            .map(Into::into)
    }

    /// Attempt to convert an unsigned integer to an `Amount` with the
    /// specified precision.
    pub fn from_uint(
        uint: impl Into<Uint>,
        denom: impl Into<u8>,
    ) -> Result<Self, AmountParseError> {
        let denom = denom.into();
        match Uint::from(10)
            .checked_pow(Uint::from(denom))
            .and_then(|scaling| scaling.checked_mul(uint.into()))
        {
            Some(amount) => Ok(Self { raw: amount }),
            None => Err(AmountParseError::ConvertToDecimal),
        }
    }

    /// Given a u64 and [`MaspDenom`], construct the corresponding
    /// amount.
    pub fn from_masp_denominated(val: u64, denom: MaspDenom) -> Self {
        let mut raw = [0u64; 4];
        raw[denom as usize] = val;
        Self { raw: Uint(raw) }
    }

    /// Get a string representation of a native token amount.
    pub fn to_string_native(&self) -> String {
        DenominatedAmount {
            amount: *self,
            denom: NATIVE_MAX_DECIMAL_PLACES.into(),
        }
        .to_string_precise()
    }

    /// Add denomination info if it exists in storage.
    pub fn denominated(
        &self,
        token: &Address,
        sub_prefix: Option<&Key>,
        storage: &impl StorageRead,
    ) -> Option<DenominatedAmount> {
        let denom = read_denom(storage, token, sub_prefix)
            .expect("Should be able to read storage");
        denom.map(|denom| DenominatedAmount {
            amount: *self,
            denom,
        })
    }

    /// Convert to an [`Amount`] under the assumption that the input
    /// string encodes all necessary decimal places.
    pub fn from_string_precise(string: &str) -> Result<Self, AmountParseError> {
        DenominatedAmount::from_str(string).map(|den| den.amount)
    }
}

/// Given a number represented as `M*B^D`, then
/// `M` is the matissa, `B` is the base and `D`
/// is the denomination, represented by this stuct.
#[derive(
    Debug,
    Copy,
    Clone,
    Hash,
    PartialEq,
    Eq,
    PartialOrd,
    Ord,
    BorshSerialize,
    BorshDeserialize,
    BorshSchema,
    Serialize,
    Deserialize,
)]
#[serde(transparent)]
pub struct Denomination(pub u8);

impl From<u8> for Denomination {
    fn from(denom: u8) -> Self {
        Self(denom)
    }
}

impl From<Denomination> for u8 {
    fn from(denom: Denomination) -> Self {
        denom.0
    }
}

/// An amount with its denomination.
#[derive(
    Debug,
    Copy,
    Clone,
    Hash,
    PartialEq,
    Eq,
    PartialOrd,
    Ord,
    BorshSerialize,
    BorshDeserialize,
    BorshSchema,
)]
pub struct DenominatedAmount {
    /// The mantissa
    pub amount: Amount,
    /// The number of decimal places in base ten.
    pub denom: Denomination,
}

impl DenominatedAmount {
    /// A precise string representation. The number of
    /// decimal places in this string gives the denomination.
    /// This not true of the string produced by the `Display`
    /// trait.
    pub fn to_string_precise(&self) -> String {
        let decimals = self.denom.0 as usize;
        let mut string = self.amount.raw.to_string();
        if string.len() > decimals {
            string.insert(string.len() - decimals, '.');
        } else {
            for _ in string.len()..decimals {
                string.insert(0, '0');
            }
            string.insert(0, '.');
            string.insert(0, '0');
        }
        string
    }

    /// Find the minimal precision that holds this value losslessly.
    /// This equates to stripping trailing zeros after the decimal
    /// place.
    pub fn canonical(self) -> Self {
        let mut value = self.amount.raw;
        let ten = Uint::from(10);
        let mut denom = self.denom.0;
        for _ in 0..self.denom.0 {
            let (div, rem) = value.div_mod(ten);
            if rem == Uint::zero() {
                value = div;
                denom -= 1;
            }
        }
        Self {
            amount: Amount { raw: value },
            denom: denom.into(),
        }
    }

    /// Attempt to increase the precision of an amount. Can fail
    /// if the resulting amount does not fit into 256 bits.
    pub fn increase_precision(
        self,
        denom: Denomination,
    ) -> Result<Self, AmountParseError> {
        if denom.0 < self.denom.0 {
            return Err(AmountParseError::PrecisionDecrease);
        }
        Uint::from(10)
            .checked_pow(Uint::from(denom.0 - self.denom.0))
            .and_then(|scaling| self.amount.raw.checked_mul(scaling))
            .map(|amount| Self {
                amount: Amount { raw: amount },
                denom,
            })
            .ok_or(AmountParseError::PrecisionOverflow)
    }
}

impl Display for DenominatedAmount {
    fn fmt(&self, f: &mut std::fmt::Formatter<'_>) -> std::fmt::Result {
        let string = self.to_string_precise();
        let string = string.trim_end_matches(&['0']);
        let string = string.trim_end_matches(&['.']);
        f.write_str(string)
    }
}

impl FromStr for DenominatedAmount {
    type Err = AmountParseError;

    fn from_str(s: &str) -> Result<Self, Self::Err> {
        let precision = s.find('.').map(|pos| s.len() - pos - 1);
        let digits = s
            .chars()
            .filter_map(|c| {
                if c.is_numeric() {
                    c.to_digit(10).map(Uint::from)
                } else {
                    None
                }
            })
            .rev()
            .collect::<Vec<_>>();
        if digits.len() != s.len() && precision.is_none()
            || digits.len() != s.len() - 1 && precision.is_some()
        {
            return Err(AmountParseError::NotNumeric);
        }
        if digits.len() > 77 {
            return Err(AmountParseError::ScaleTooLarge(
                digits.len() as u32,
                77,
            ));
        }
        let mut value = Uint::default();
        let ten = Uint::from(10);
        for (pow, digit) in digits.into_iter().enumerate() {
            value = ten
                .checked_pow(Uint::from(pow))
                .and_then(|scaling| scaling.checked_mul(digit))
                .and_then(|scaled| value.checked_add(scaled))
                .ok_or(AmountParseError::InvalidRange)?;
        }
        let denom = Denomination(precision.unwrap_or_default() as u8);
        Ok(Self {
            amount: Amount { raw: value },
            denom,
        })
    }
}

impl serde::Serialize for Amount {
    fn serialize<S>(
        &self,
        serializer: S,
    ) -> std::result::Result<S::Ok, S::Error>
    where
        S: serde::Serializer,
    {
        let amount_string = self.raw.to_string();
        serde::Serialize::serialize(&amount_string, serializer)
    }
}

impl<'de> serde::Deserialize<'de> for Amount {
    fn deserialize<D>(deserializer: D) -> std::result::Result<Self, D::Error>
    where
        D: serde::Deserializer<'de>,
    {
        use serde::de::Error;
        let amount_string: String =
            serde::Deserialize::deserialize(deserializer)?;
        Ok(Self {
            raw: Uint::from_str(&amount_string).map_err(D::Error::custom)?,
        })
    }
}

impl serde::Serialize for DenominatedAmount {
    fn serialize<S>(
        &self,
        serializer: S,
    ) -> std::result::Result<S::Ok, S::Error>
    where
        S: serde::Serializer,
    {
        let amount_string = self.to_string_precise();
        serde::Serialize::serialize(&amount_string, serializer)
    }
}

impl<'de> serde::Deserialize<'de> for DenominatedAmount {
    fn deserialize<D>(deserializer: D) -> std::result::Result<Self, D::Error>
    where
        D: serde::Deserializer<'de>,
    {
        use serde::de::Error;
        let amount_string: String =
            serde::Deserialize::deserialize(deserializer)?;
        Self::from_str(&amount_string).map_err(D::Error::custom)
    }
}

impl<'a> From<&'a DenominatedAmount> for &'a Amount {
    fn from(denom: &'a DenominatedAmount) -> Self {
        &denom.amount
    }
}

impl From<DenominatedAmount> for Amount {
    fn from(denom: DenominatedAmount) -> Self {
        denom.amount
    }
}

// Treats the u64 as a value of the raw amount (namnam)
impl From<u64> for Amount {
    fn from(val: u64) -> Amount {
        Amount {
            raw: Uint::from(val),
        }
    }
}

impl From<Dec> for Amount {
    fn from(dec: Dec) -> Amount {
        if !dec.is_negative() {
            Amount {
                raw: dec.0.abs() / Uint::exp10(POS_DECIMAL_PRECISION as usize),
            }
        } else {
            panic!(
                "The Dec value is negative and cannot be multiplied by an \
                 Amount"
            )
        }
    }
}

impl TryFrom<Amount> for u128 {
    type Error = std::io::Error;

    fn try_from(value: Amount) -> Result<Self, Self::Error> {
        let Uint(arr) = value.raw;
        for word in arr.iter().skip(2) {
            if *word != 0 {
                return Err(std::io::Error::new(
                    std::io::ErrorKind::InvalidInput,
                    "Integer overflow when casting to u128",
                ));
            }
        }
        Ok(value.raw.low_u128())
    }
}

impl Add for Amount {
    type Output = Amount;

    fn add(mut self, rhs: Self) -> Self::Output {
        self.raw += rhs.raw;
        self
    }
}

impl Add<u64> for Amount {
    type Output = Self;

    fn add(self, rhs: u64) -> Self::Output {
        Self {
            raw: self.raw + Uint::from(rhs),
        }
    }
}

impl std::iter::Sum for Amount {
    fn sum<I: Iterator<Item = Self>>(iter: I) -> Self {
        iter.fold(Amount::zero(), |acc, amt| acc + amt)
    }
}

impl Mul<u64> for Amount {
    type Output = Amount;

    fn mul(mut self, rhs: u64) -> Self::Output {
        self.raw *= rhs;
        self
    }
}

impl Mul<Uint> for Amount {
    type Output = Amount;

    fn mul(mut self, rhs: Uint) -> Self::Output {
        self.raw *= rhs;
        self
    }
}

impl Mul<Amount> for Amount {
    type Output = Amount;

    fn mul(mut self, rhs: Amount) -> Self::Output {
        self.raw *= rhs.raw;
        self
    }
}

/// A combination of Euclidean division and fractions:
/// x*(a,b) = (a*(x//b), x%b).
impl Mul<(u64, u64)> for Amount {
    type Output = (Amount, Amount);

    fn mul(mut self, rhs: (u64, u64)) -> Self::Output {
        let amt = Amount {
            raw: (self.raw / rhs.1) * rhs.0,
        };
        self.raw %= rhs.1;
        (amt, self)
    }
}

impl Div<u64> for Amount {
    type Output = Self;

    fn div(self, rhs: u64) -> Self::Output {
        Self {
            raw: self.raw / Uint::from(rhs),
        }
    }
}

impl AddAssign for Amount {
    fn add_assign(&mut self, rhs: Self) {
        self.raw += rhs.raw
    }
}

impl Sub for Amount {
    type Output = Amount;

    fn sub(mut self, rhs: Self) -> Self::Output {
        self.raw -= rhs.raw;
        self
    }
}

impl SubAssign for Amount {
    fn sub_assign(&mut self, rhs: Self) {
        self.raw -= rhs.raw
    }
}

impl KeySeg for Amount {
    fn parse(string: String) -> super::storage::Result<Self>
    where
        Self: Sized,
    {
        let bytes = BASE32HEX_NOPAD.decode(string.as_ref()).map_err(|err| {
            storage::Error::ParseKeySeg(format!(
                "Failed parsing {} with {}",
                string, err
            ))
        })?;
        Ok(Amount {
            raw: Uint::from_big_endian(&bytes),
        })
    }

    fn raw(&self) -> String {
        let mut buf = [0u8; 32];
        self.raw.to_big_endian(&mut buf);
        BASE32HEX_NOPAD.encode(&buf)
    }

    fn to_db_key(&self) -> DbKeySeg {
        DbKeySeg::StringSeg(self.raw())
    }
}

#[allow(missing_docs)]
#[derive(Error, Debug)]
pub enum AmountParseError {
    #[error(
        "Error decoding token amount, too many decimal places: {0}. Maximum \
         {1}"
    )]
    ScaleTooLarge(u32, u8),
    #[error(
        "Error decoding token amount, the value is not within invalid range."
    )]
    InvalidRange,
    #[error("Error converting amount to decimal, number too large.")]
    ConvertToDecimal,
    #[error(
        "Could not convert from string, expected an unsigned 256-bit integer."
    )]
    FromString,
    #[error("Could not parse string as a correctly formatted number.")]
    NotNumeric,
    #[error("This amount cannot handle the requested precision in 256 bits.")]
    PrecisionOverflow,
    #[error("More precision given in the amount than requested.")]
    PrecisionDecrease,
}

impl From<Amount> for Change {
    fn from(amount: Amount) -> Self {
        amount.raw.try_into().unwrap()
    }
}

impl From<Change> for Amount {
    fn from(change: Change) -> Self {
        Amount { raw: change.abs() }
    }
}

impl From<Amount> for Uint {
    fn from(amount: Amount) -> Self {
        amount.raw
    }
}

/// The four possible u64 words in a [`Uint`].
/// Used for converting to MASP amounts.
#[derive(
    Copy,
    Clone,
    Debug,
    PartialEq,
    Eq,
    PartialOrd,
    Ord,
    Hash,
    BorshSerialize,
    BorshDeserialize,
)]
#[repr(u8)]
#[allow(missing_docs)]
pub enum MaspDenom {
    Zero = 0,
    One,
    Two,
    Three,
}

impl From<u8> for MaspDenom {
    fn from(denom: u8) -> Self {
        match denom {
            0 => Self::Zero,
            1 => Self::One,
            2 => Self::Two,
            3 => Self::Three,
            _ => panic!("Possible MASP denominations must be between 0 and 3"),
        }
    }
}

impl MaspDenom {
    /// Iterator over the possible denominations
    pub fn iter() -> impl Iterator<Item = MaspDenom> {
        (0u8..3).map(Self::from)
    }

    /// Get the corresponding u64 word from the input uint256.
    pub fn denominate<'a>(&self, amount: impl Into<&'a Amount>) -> u64 {
        let amount = amount.into();
        amount.raw.0[*self as usize]
    }

    /// Get the corresponding u64 word from the input uint256.
    pub fn denominate_i64(&self, amount: &Change) -> i64 {
        let val = amount.abs().0[*self as usize] as i64;
        if Change::is_negative(amount) {
            -val
        } else {
            val
        }
    }
}

impl TryFrom<IbcAmount> for Amount {
    type Error = AmountParseError;

    fn try_from(amount: IbcAmount) -> Result<Self, Self::Error> {
        // TODO: https://github.com/anoma/namada/issues/1089
        if amount > u64::MAX.into() {
            return Err(AmountParseError::InvalidRange);
        }
        Self::from_str(&amount.to_string())
    }
}

/// Key segment for a balance key
pub const BALANCE_STORAGE_KEY: &str = "balance";
/// Key segment for a denomination key
pub const DENOM_STORAGE_KEY: &str = "denom";
/// Key segment for head shielded transaction pointer keys
pub const HEAD_TX_KEY: &str = "head-tx";
/// Key segment prefix for shielded transaction key
pub const TX_KEY_PREFIX: &str = "tx-";
/// Key segment prefix for MASP conversions
pub const CONVERSION_KEY_PREFIX: &str = "conv";
/// Key segment prefix for pinned shielded transactions
pub const PIN_KEY_PREFIX: &str = "pin-";
const TOTAL_SUPPLY_STORAGE_KEY: &str = "total_supply";

/// A fully qualified (multi-) token address.
#[derive(
    Clone,
    PartialEq,
    Eq,
    PartialOrd,
    Ord,
    Debug,
    Hash,
    BorshSerialize,
    BorshDeserialize,
)]
pub struct TokenAddress {
    /// The address of the (multi-) token
    pub address: Address,
    /// If it is a mutli-token, this indicates the sub-token.
    pub sub_prefix: Option<Key>,
}

impl TokenAddress {
    /// A function for displaying a [`TokenAddress`]. Takes a
    /// human readable name of the token as input.
    pub fn format_with_alias(&self, alias: &str) -> String {
        format!(
            "{}{}",
            alias,
            self.sub_prefix
                .as_ref()
                .map(|k| format!("/{}", k))
                .unwrap_or_default()
        )
    }
}

impl Display for TokenAddress {
    fn fmt(&self, f: &mut Formatter<'_>) -> std::fmt::Result {
        let formatted = format!(
            "{}{}",
            self.address,
            self.sub_prefix
                .as_ref()
                .map(|k| format!("/{}", k))
                .unwrap_or_default()
        );
        f.write_str(&formatted)
    }
}

/// Obtain a storage key for user's balance.
pub fn balance_key(token_addr: &Address, owner: &Address) -> Key {
    Key::from(token_addr.to_db_key())
        .push(&BALANCE_STORAGE_KEY.to_owned())
        .expect("Cannot obtain a storage key")
        .push(&owner.to_db_key())
        .expect("Cannot obtain a storage key")
}

/// Obtain a storage key prefix for all users' balances.
pub fn balance_prefix(token_addr: &Address) -> Key {
    Key::from(token_addr.to_db_key())
        .push(&BALANCE_STORAGE_KEY.to_owned())
        .expect("Cannot obtain a storage key")
}

/// Obtain a storage key prefix for multitoken balances.
pub fn multitoken_balance_prefix(
    token_addr: &Address,
    sub_prefix: &Key,
) -> Key {
    Key::from(token_addr.to_db_key()).join(sub_prefix)
}

/// Obtain a storage key for user's multitoken balance.
pub fn multitoken_balance_key(prefix: &Key, owner: &Address) -> Key {
    prefix
        .push(&BALANCE_STORAGE_KEY.to_owned())
        .expect("Cannot obtain a storage key")
        .push(&owner.to_db_key())
        .expect("Cannot obtain a storage key")
}

/// Check if the given storage key is balance key for the given token. If it is,
/// returns the owner.
pub fn is_balance_key<'a>(
    token_addr: &Address,
    key: &'a Key,
) -> Option<&'a Address> {
    match &key.segments[..] {
        [
            DbKeySeg::AddressSeg(addr),
            DbKeySeg::StringSeg(key),
            DbKeySeg::AddressSeg(owner),
        ] if key == BALANCE_STORAGE_KEY && addr == token_addr => Some(owner),
        _ => None,
    }
}

/// Check if the given storage key is balance key for unspecified token. If it
/// is, returns the token and owner address.
pub fn is_any_token_balance_key(key: &Key) -> Option<[&Address; 2]> {
    match &key.segments[..] {
        [
            DbKeySeg::AddressSeg(token),
            DbKeySeg::StringSeg(key),
            DbKeySeg::AddressSeg(owner),
        ] if key == BALANCE_STORAGE_KEY => Some([token, owner]),
        _ => None,
    }
}

/// Obtain a storage key denomination of a token.
pub fn denom_key(token_addr: &Address, sub_prefix: Option<&Key>) -> Key {
    match sub_prefix {
        Some(sub) => Key::from(token_addr.to_db_key())
            .join(sub)
            .push(&DENOM_STORAGE_KEY.to_owned())
            .expect("Cannot obtain a storage key"),
        None => Key::from(token_addr.to_db_key())
            .push(&DENOM_STORAGE_KEY.to_owned())
            .expect("Cannot obtain a storage key"),
    }
}

/// Check if the given storage key is a denomination key for the given token.
pub fn is_denom_key(token_addr: &Address, key: &Key) -> bool {
    matches!(&key.segments[..],
        [
            DbKeySeg::AddressSeg(addr),
            ..,
            DbKeySeg::StringSeg(key),
        ] if key == DENOM_STORAGE_KEY && addr == token_addr)
}

/// Check if the given storage key is a masp key
pub fn is_masp_key(key: &Key) -> bool {
    matches!(&key.segments[..],
        [DbKeySeg::AddressSeg(addr), DbKeySeg::StringSeg(key)]
            if *addr == masp()
                && (key == HEAD_TX_KEY
                    || key.starts_with(TX_KEY_PREFIX)
                    || key.starts_with(PIN_KEY_PREFIX)))
}

/// Storage key for total supply of a token
pub fn total_supply_key(token_address: &Address) -> Key {
    Key::from(token_address.to_db_key())
        .push(&TOTAL_SUPPLY_STORAGE_KEY.to_owned())
        .expect("Cannot obtain a storage key")
}

/// Is storage key for total supply of a specific token?
pub fn is_total_supply_key(key: &Key, token_address: &Address) -> bool {
    matches!(&key.segments[..], [DbKeySeg::AddressSeg(addr), DbKeySeg::StringSeg(key)] if addr == token_address && key == TOTAL_SUPPLY_STORAGE_KEY)
}

/// Check if the given storage key is multitoken balance key for the given
/// token. If it is, returns the sub prefix and the owner.
pub fn is_multitoken_balance_key<'a>(
    token_addr: &Address,
    key: &'a Key,
) -> Option<(Key, &'a Address)> {
    match key.segments.first() {
        Some(DbKeySeg::AddressSeg(addr)) if addr == token_addr => {
            multitoken_balance_owner(key)
        }
        _ => None,
    }
}

/// Check if the given storage key is multitoken balance key for unspecified
/// token. If it is, returns the sub prefix and the token and owner addresses.
pub fn is_any_multitoken_balance_key(
    key: &Key,
) -> Option<(Key, [&Address; 2])> {
    match key.segments.first() {
        Some(DbKeySeg::AddressSeg(token)) => multitoken_balance_owner(key)
            .map(|(sub, owner)| (sub, [token, owner])),
        _ => None,
    }
}

fn multitoken_balance_owner(key: &Key) -> Option<(Key, &Address)> {
    let len = key.segments.len();
    if len < 4 {
        // the key of a multitoken should have 1 or more segments other than
        // token, balance, owner
        return None;
    }
    match &key.segments[..] {
        [
            ..,
            DbKeySeg::StringSeg(balance),
            DbKeySeg::AddressSeg(owner),
        ] if balance == BALANCE_STORAGE_KEY => {
            let sub_prefix = Key {
                segments: key.segments[1..(len - 2)].to_vec(),
            };
            Some((sub_prefix, owner))
        }
        _ => None,
    }
}

/// A simple bilateral token transfer
#[derive(
    Debug,
    Clone,
    PartialEq,
    BorshSerialize,
    BorshDeserialize,
    BorshSchema,
    Hash,
    Eq,
    PartialOrd,
    Serialize,
    Deserialize,
)]
pub struct Transfer {
    /// Source address will spend the tokens
    pub source: Address,
    /// Target address will receive the tokens
    pub target: Address,
    /// Token's address
    pub token: Address,
    /// Source token's sub prefix
    pub sub_prefix: Option<Key>,
    /// The amount of tokens
    pub amount: DenominatedAmount,
    /// The unused storage location at which to place TxId
    pub key: Option<String>,
    /// Shielded transaction part
    pub shielded: Option<Transaction>,
}

#[allow(missing_docs)]
#[derive(Error, Debug)]
pub enum TransferError {
    #[error("Invalid address is specified: {0}")]
    Address(AddressError),
    #[error("Invalid amount: {0}")]
    Amount(AmountParseError),
    #[error("No token is specified")]
    NoToken,
}

<<<<<<< HEAD
#[cfg(any(feature = "abciplus", feature = "abcipp"))]
impl TryFrom<crate::ledger::ibc::data::FungibleTokenPacketData> for Transfer {
    type Error = TransferError;

    fn try_from(
        data: crate::ledger::ibc::data::FungibleTokenPacketData,
    ) -> Result<Self, Self::Error> {
        let source =
            Address::decode(&data.sender).map_err(TransferError::Address)?;
        let target =
            Address::decode(&data.receiver).map_err(TransferError::Address)?;
        let token_str =
            data.denom.split('/').last().ok_or(TransferError::NoToken)?;
        let token =
            Address::decode(token_str).map_err(TransferError::Address)?;
        let amount = DenominatedAmount::from_str(&data.amount)
            .map_err(TransferError::Amount)?;
        Ok(Self {
            source,
            target,
            token,
            sub_prefix: None,
            amount,
            key: None,
            shielded: None,
        })
    }
}

=======
>>>>>>> a9a3e323
#[cfg(test)]
mod tests {
    use super::*;

    #[test]
    fn test_token_display() {
        let max = Amount::from_uint(u64::MAX, 0).expect("Test failed");
        assert_eq!("18446744073709.551615", max.to_string_native());
        let max = DenominatedAmount {
            amount: max,
            denom: NATIVE_MAX_DECIMAL_PLACES.into(),
        };
        assert_eq!("18446744073709.551615", max.to_string());

        let whole =
            Amount::from_uint(u64::MAX / NATIVE_SCALE * NATIVE_SCALE, 0)
                .expect("Test failed");
        assert_eq!("18446744073709.000000", whole.to_string_native());
        let whole = DenominatedAmount {
            amount: whole,
            denom: NATIVE_MAX_DECIMAL_PLACES.into(),
        };
        assert_eq!("18446744073709", whole.to_string());

        let trailing_zeroes =
            Amount::from_uint(123000, 0).expect("Test failed");
        assert_eq!("0.123000", trailing_zeroes.to_string_native());
        let trailing_zeroes = DenominatedAmount {
            amount: trailing_zeroes,
            denom: NATIVE_MAX_DECIMAL_PLACES.into(),
        };
        assert_eq!("0.123", trailing_zeroes.to_string());

        let zero = Amount::default();
        assert_eq!("0.000000", zero.to_string_native());
        let zero = DenominatedAmount {
            amount: zero,
            denom: NATIVE_MAX_DECIMAL_PLACES.into(),
        };
        assert_eq!("0", zero.to_string());

        let amount = DenominatedAmount {
            amount: Amount::from_uint(1120, 0).expect("Test failed"),
            denom: 3u8.into(),
        };
        assert_eq!("1.12", amount.to_string());
        assert_eq!("1.120", amount.to_string_precise());

        let amount = DenominatedAmount {
            amount: Amount::from_uint(1120, 0).expect("Test failed"),
            denom: 5u8.into(),
        };
        assert_eq!("0.0112", amount.to_string());
        assert_eq!("0.01120", amount.to_string_precise());
    }

    #[test]
    fn test_amount_checked_sub() {
        let max = Amount::native_whole(u64::MAX);
        let one = Amount::native_whole(1);
        let zero = Amount::native_whole(0);

        assert_eq!(zero.checked_sub(zero), Some(zero));
        assert_eq!(zero.checked_sub(one), None);
        assert_eq!(zero.checked_sub(max), None);

        assert_eq!(max.checked_sub(zero), Some(max));
        assert_eq!(max.checked_sub(one), Some(max - one));
        assert_eq!(max.checked_sub(max), Some(zero));
    }

    #[test]
    fn test_amount_checked_add() {
        let max = Amount::max();
        let max_signed = Amount::max_signed();
        let one = Amount::native_whole(1);
        let zero = Amount::native_whole(0);

        assert_eq!(zero.checked_add(zero), Some(zero));
        assert_eq!(zero.checked_signed_add(zero), Some(zero));
        assert_eq!(zero.checked_add(one), Some(one));
        assert_eq!(zero.checked_add(max - one), Some(max - one));
        assert_eq!(
            zero.checked_signed_add(max_signed - one),
            Some(max_signed - one)
        );
        assert_eq!(zero.checked_add(max), Some(max));
        assert_eq!(zero.checked_signed_add(max_signed), Some(max_signed));

        assert_eq!(max.checked_add(zero), Some(max));
        assert_eq!(max.checked_signed_add(zero), None);
        assert_eq!(max.checked_add(one), None);
        assert_eq!(max.checked_add(max), None);

        assert_eq!(max_signed.checked_add(zero), Some(max_signed));
        assert_eq!(max_signed.checked_add(one), Some(max_signed + one));
        assert_eq!(max_signed.checked_signed_add(max_signed), None);
    }

    #[test]
    fn test_amount_from_string() {
        assert!(Amount::from_str("1.12", 1).is_err());
        assert!(Amount::from_str("0.0", 0).is_err());
        assert!(Amount::from_str("1.12", 80).is_err());
        assert!(Amount::from_str("1.12.1", 3).is_err());
        assert!(Amount::from_str("1.1a", 3).is_err());
        assert_eq!(
            Amount::zero(),
            Amount::from_str("0.0", 1).expect("Test failed")
        );
        assert_eq!(
            Amount::zero(),
            Amount::from_str(".0", 1).expect("Test failed")
        );

        let amount = Amount::from_str("1.12", 3).expect("Test failed");
        assert_eq!(amount, Amount::from_uint(1120, 0).expect("Test failed"));
        let amount = Amount::from_str(".34", 3).expect("Test failed");
        assert_eq!(amount, Amount::from_uint(340, 0).expect("Test failed"));
        let amount = Amount::from_str("0.34", 3).expect("Test failed");
        assert_eq!(amount, Amount::from_uint(340, 0).expect("Test failed"));
        let amount = Amount::from_str("34", 1).expect("Test failed");
        assert_eq!(amount, Amount::from_uint(340, 0).expect("Test failed"));
    }

    #[test]
    fn test_from_masp_denominated() {
        let uint = Uint([15u64, 16, 17, 18]);
        let original = Amount::from_uint(uint, 0).expect("Test failed");
        for denom in MaspDenom::iter() {
            let word = denom.denominate(&original);
            assert_eq!(word, denom as u64 + 15u64);
            let amount = Amount::from_masp_denominated(word, denom);
            let raw = Uint::from(amount).0;
            let mut expected = [0u64; 4];
            expected[denom as usize] = word;
            assert_eq!(raw, expected);
        }
    }

    #[test]
    fn test_key_seg() {
        let original = Amount::from_uint(1234560000, 0).expect("Test failed");
        let key = original.raw();
        let amount = Amount::parse(key).expect("Test failed");
        assert_eq!(amount, original);
    }

    #[test]
    fn test_amount_is_zero() {
        let zero = Amount::zero();
        assert!(zero.is_zero());

        let non_zero = Amount::from_uint(1, 0).expect("Test failed");
        assert!(!non_zero.is_zero());
    }
}

/// Helpers for testing with addresses.
#[cfg(any(test, feature = "testing"))]
pub mod testing {
    use proptest::prelude::*;

    use super::*;

    /// Generate an arbitrary token amount
    pub fn arb_amount() -> impl Strategy<Value = Amount> {
        any::<u64>().prop_map(|val| Amount::from_uint(val, 0).unwrap())
    }

    /// Generate an arbitrary token amount up to and including given `max` value
    pub fn arb_amount_ceiled(max: u64) -> impl Strategy<Value = Amount> {
        (0..=max).prop_map(|val| Amount::from_uint(val, 0).unwrap())
    }

    /// Generate an arbitrary non-zero token amount up to and including given
    /// `max` value
    pub fn arb_amount_non_zero_ceiled(
        max: u64,
    ) -> impl Strategy<Value = Amount> {
        (1..=max).prop_map(|val| Amount::from_uint(val, 0).unwrap())
    }
}<|MERGE_RESOLUTION|>--- conflicted
+++ resolved
@@ -10,13 +10,10 @@
 use serde::{Deserialize, Serialize};
 use thiserror::Error;
 
-<<<<<<< HEAD
 use super::dec::POS_DECIMAL_PRECISION;
 use crate::ledger::storage_api::token::read_denom;
 use crate::ledger::storage_api::StorageRead;
-=======
 use crate::ibc::applications::transfer::Amount as IbcAmount;
->>>>>>> a9a3e323
 use crate::types::address::{masp, Address, DecodeError as AddressError};
 use crate::types::dec::Dec;
 use crate::types::storage;
@@ -717,7 +714,7 @@
         if amount > u64::MAX.into() {
             return Err(AmountParseError::InvalidRange);
         }
-        Self::from_str(&amount.to_string())
+        Self::from_str(&amount.to_string(), 6)
     }
 }
 
@@ -980,38 +977,6 @@
     NoToken,
 }
 
-<<<<<<< HEAD
-#[cfg(any(feature = "abciplus", feature = "abcipp"))]
-impl TryFrom<crate::ledger::ibc::data::FungibleTokenPacketData> for Transfer {
-    type Error = TransferError;
-
-    fn try_from(
-        data: crate::ledger::ibc::data::FungibleTokenPacketData,
-    ) -> Result<Self, Self::Error> {
-        let source =
-            Address::decode(&data.sender).map_err(TransferError::Address)?;
-        let target =
-            Address::decode(&data.receiver).map_err(TransferError::Address)?;
-        let token_str =
-            data.denom.split('/').last().ok_or(TransferError::NoToken)?;
-        let token =
-            Address::decode(token_str).map_err(TransferError::Address)?;
-        let amount = DenominatedAmount::from_str(&data.amount)
-            .map_err(TransferError::Amount)?;
-        Ok(Self {
-            source,
-            target,
-            token,
-            sub_prefix: None,
-            amount,
-            key: None,
-            shielded: None,
-        })
-    }
-}
-
-=======
->>>>>>> a9a3e323
 #[cfg(test)]
 mod tests {
     use super::*;
