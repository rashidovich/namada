mod dkg;
mod mempool;
mod network_behaviour;
mod orderbook;
mod p2p;
mod types;

use std::thread;

// use self::Dkg::DKG;
use anoma::{self, config::Config};
use tokio::sync::mpsc;

use self::dkg::DKG;
use self::orderbook::Orderbook;
use crate::rpc;

use thiserror::Error;

#[derive(Error, Debug)]
pub enum Error {
    #[error("Bad Bookkeeper file")]
    BadBookkeeper(),
    #[error("Error p2p swarm {0}")]
    P2pSwarmError(String),
    #[error("Error p2p dispatcher {0}")]
    P2pDispatcherError(String),
}

pub type Result<T> = std::result::Result<T, Error>;

pub fn run(
    mut config: Config,
    rpc: bool,
    orderbook: bool,
    dkg: bool,
    local_address: Option<String>,
    peers: Option<Vec<String>>,
<<<<<<< HEAD
    topics: Option<Vec<String>>,
) -> Result<()> {
    let bookkeeper = config
        .get_bookkeeper()
        .or_else(|_| Err(Error::BadBookkeeper()))?;
=======
) -> () {
    let base_dir: PathBuf = config.gossip_home_dir();
    let bookkeeper: Bookkeeper = read_or_generate_bookkeeper_key(&base_dir)
        .expect("TEMPORARY: Error reading or generating bookkeep file");
>>>>>>> 88084ceb

    let rpc_event_receiver = if rpc {
        let (tx, rx) = mpsc::channel(100);
        thread::spawn(|| rpc::rpc_server(tx).unwrap());
        Some(rx)
    } else {
        None
    };

<<<<<<< HEAD
    config.p2p.set_address(local_address);
    config.p2p.set_peers(peers);
    config.p2p.set_topics(topics);
=======
    let p2p_local_address = local_address
        .unwrap_or(format!("/ip4/{}/tcp/{}", config.p2p.host, config.p2p.port));
    let p2p_peers = peers.unwrap_or(config.p2p.peers);

    let network_config = NetworkConfig::read_or_generate(
        &base_dir,
        p2p_local_address,
        p2p_peers,
        orderbook,
        dkg,
    );
>>>>>>> 88084ceb

    let (mut swarm, event_receiver) = p2p::build_swarm(bookkeeper)
        // .expect("msg");
        .map_err(|e| Error::P2pSwarmError(e.to_string()))?;
    p2p::prepare_swarm(&mut swarm, config);
    p2p::dispatcher(
        swarm,
        event_receiver,
        rpc_event_receiver,
        Some(Orderbook::new()),
        Some(DKG::new()),
    )
    .map_err(|e| Error::P2pDispatcherError(e.to_string()))?;
    Ok(())
}<|MERGE_RESOLUTION|>--- conflicted
+++ resolved
@@ -36,18 +36,10 @@
     dkg: bool,
     local_address: Option<String>,
     peers: Option<Vec<String>>,
-<<<<<<< HEAD
-    topics: Option<Vec<String>>,
 ) -> Result<()> {
     let bookkeeper = config
         .get_bookkeeper()
         .or_else(|_| Err(Error::BadBookkeeper()))?;
-=======
-) -> () {
-    let base_dir: PathBuf = config.gossip_home_dir();
-    let bookkeeper: Bookkeeper = read_or_generate_bookkeeper_key(&base_dir)
-        .expect("TEMPORARY: Error reading or generating bookkeep file");
->>>>>>> 88084ceb
 
     let rpc_event_receiver = if rpc {
         let (tx, rx) = mpsc::channel(100);
@@ -57,28 +49,15 @@
         None
     };
 
-<<<<<<< HEAD
     config.p2p.set_address(local_address);
     config.p2p.set_peers(peers);
-    config.p2p.set_topics(topics);
-=======
-    let p2p_local_address = local_address
-        .unwrap_or(format!("/ip4/{}/tcp/{}", config.p2p.host, config.p2p.port));
-    let p2p_peers = peers.unwrap_or(config.p2p.peers);
-
-    let network_config = NetworkConfig::read_or_generate(
-        &base_dir,
-        p2p_local_address,
-        p2p_peers,
-        orderbook,
-        dkg,
-    );
->>>>>>> 88084ceb
+    config.p2p.set_topic("dkg".to_string(), dkg);
+    config.p2p.set_topic("orderbook".to_string(), orderbook);
 
     let (mut swarm, event_receiver) = p2p::build_swarm(bookkeeper)
         // .expect("msg");
         .map_err(|e| Error::P2pSwarmError(e.to_string()))?;
-    p2p::prepare_swarm(&mut swarm, config);
+    p2p::prepare_swarm(&mut swarm, &config);
     p2p::dispatcher(
         swarm,
         event_receiver,
