use std::borrow::Cow;
use std::convert::TryFrom;
use std::fs::File;

use anoma::ledger::governance::storage as gov_storage;
use anoma::ledger::pos::{BondId, Bonds, Unbonds};
use anoma::proto::Tx;
use anoma::types::address::{xan as m1t, Address};
use anoma::types::governance::{
    OfflineProposal, OfflineVote, Proposal, ProposalVote,
};
use anoma::types::key::*;
use anoma::types::nft::{self, Nft, NftToken};
use anoma::types::storage::Epoch;
use anoma::types::token::Amount;
use anoma::types::transaction::governance::{
    InitProposalData, VoteProposalData,
};
use anoma::types::transaction::nft::{CreateNft, MintNft};
use anoma::types::transaction::{pos, InitAccount, InitValidator, UpdateVp};
use anoma::types::{address, token};
use anoma::{ledger, vm};
use async_std::io::{self, WriteExt};
use borsh::BorshSerialize;
use itertools::Either::*;
#[cfg(not(feature = "ABCI"))]
use tendermint_config::net::Address as TendermintAddress;
#[cfg(feature = "ABCI")]
use tendermint_config_abci::net::Address as TendermintAddress;
#[cfg(not(feature = "ABCI"))]
use tendermint_rpc::endpoint::broadcast::tx_sync::Response;
#[cfg(not(feature = "ABCI"))]
use tendermint_rpc::query::{EventType, Query};
#[cfg(not(feature = "ABCI"))]
use tendermint_rpc::{Client, HttpClient};
#[cfg(feature = "ABCI")]
use tendermint_rpc_abci::endpoint::broadcast::tx_sync::Response;
#[cfg(feature = "ABCI")]
use tendermint_rpc_abci::query::{EventType, Query};
#[cfg(feature = "ABCI")]
use tendermint_rpc_abci::{Client, HttpClient};

use super::rpc;
<<<<<<< HEAD
use super::signing::{find_keypair, sign_tx};
use crate::cli::context::WalletAddress;
use crate::cli::{args, safe_exit, Context};
=======
use crate::cli::context::WalletAddress;
use crate::cli::{args, safe_exit, Context};
use crate::client::signing::{find_keypair, sign_tx};
>>>>>>> 19c08bd0
#[cfg(not(feature = "ABCI"))]
use crate::client::tendermint_rpc_types::Error;
use crate::client::tendermint_rpc_types::{TxBroadcastData, TxResponse};
use crate::client::tendermint_websocket_client::{
    Error as WsError, TendermintWebsocketClient, WebSocketAddress,
};
#[cfg(not(feature = "ABCI"))]
use crate::client::tm_jsonrpc_client::{fetch_event, JsonRpcAddress};
use crate::node::ledger::tendermint_node;

#[cfg(not(feature = "ABCI"))]
const ACCEPTED_QUERY_KEY: &str = "accepted.hash";
const APPLIED_QUERY_KEY: &str = "applied.hash";
const TX_INIT_ACCOUNT_WASM: &str = "tx_init_account.wasm";
const TX_INIT_VALIDATOR_WASM: &str = "tx_init_validator.wasm";
const TX_INIT_PROPOSAL: &str = "tx_init_proposal.wasm";
const TX_VOTE_PROPOSAL: &str = "tx_vote_proposal.wasm";
const TX_UPDATE_VP_WASM: &str = "tx_update_vp.wasm";
const TX_TRANSFER_WASM: &str = "tx_transfer.wasm";
const TX_INIT_NFT: &str = "tx_init_nft.wasm";
const TX_MINT_NFT: &str = "tx_mint_nft.wasm";
const VP_USER_WASM: &str = "vp_user.wasm";
const TX_BOND_WASM: &str = "tx_bond.wasm";
const TX_UNBOND_WASM: &str = "tx_unbond.wasm";
const TX_WITHDRAW_WASM: &str = "tx_withdraw.wasm";
const VP_NFT: &str = "vp_nft.wasm";

pub async fn submit_custom(ctx: Context, args: args::TxCustom) {
    let tx_code = ctx.read_wasm(args.code_path);
    let data = args.data_path.map(|data_path| {
        std::fs::read(data_path).expect("Expected a file at given data path")
    });
    let tx = Tx::new(tx_code, data);
    let (ctx, initialized_accounts) = process_tx(ctx, &args.tx, tx, None).await;
    save_initialized_accounts(ctx, &args.tx, initialized_accounts).await;
}

pub async fn submit_update_vp(ctx: Context, args: args::TxUpdateVp) {
    let addr = ctx.get(&args.addr);

    // Check that the address is established and exists on chain
    match &addr {
        Address::Established(_) => {
            let exists =
                rpc::known_address(&addr, args.tx.ledger_address.clone()).await;
            if !exists {
                eprintln!("The address {} doesn't exist on chain.", addr);
                if !args.tx.force {
                    safe_exit(1)
                }
            }
        }
        Address::Implicit(_) => {
            eprintln!(
                "A validity predicate of an implicit address cannot be \
                 directly updated. You can use an established address for \
                 this purpose."
            );
            if !args.tx.force {
                safe_exit(1)
            }
        }
        Address::Internal(_) => {
            eprintln!(
                "A validity predicate of an internal address cannot be \
                 directly updated."
            );
            if !args.tx.force {
                safe_exit(1)
            }
        }
    }

    let vp_code = ctx.read_wasm(args.vp_code_path);
    // Validate the VP code
    if let Err(err) = vm::validate_untrusted_wasm(&vp_code) {
        eprintln!("Validity predicate code validation failed with {}", err);
        if !args.tx.force {
            safe_exit(1)
        }
    }

    let tx_code = ctx.read_wasm(TX_UPDATE_VP_WASM);

    let data = UpdateVp { addr, vp_code };
    let data = data.try_to_vec().expect("Encoding tx data shouldn't fail");

    let tx = Tx::new(tx_code, Some(data));
    process_tx(ctx, &args.tx, tx, Some(&args.addr)).await;
}

pub async fn submit_init_account(mut ctx: Context, args: args::TxInitAccount) {
    let public_key = ctx.get_cached(&args.public_key);
    let vp_code = args
        .vp_code_path
        .map(|path| ctx.read_wasm(path))
        .unwrap_or_else(|| ctx.read_wasm(VP_USER_WASM));
    // Validate the VP code
    if let Err(err) = vm::validate_untrusted_wasm(&vp_code) {
        eprintln!("Validity predicate code validation failed with {}", err);
        if !args.tx.force {
            safe_exit(1)
        }
    }

    let tx_code = ctx.read_wasm(TX_INIT_ACCOUNT_WASM);
    let data = InitAccount {
        public_key,
        vp_code,
    };
    let data = data.try_to_vec().expect("Encoding tx data shouldn't fail");

    let tx = Tx::new(tx_code, Some(data));
    let (ctx, initialized_accounts) =
        process_tx(ctx, &args.tx, tx, Some(&args.source)).await;
    save_initialized_accounts(ctx, &args.tx, initialized_accounts).await;
}

pub async fn submit_init_validator(
    mut ctx: Context,
    args::TxInitValidator {
        tx: tx_args,
        source,
        account_key,
        consensus_key,
        rewards_account_key,
        protocol_key,
        validator_vp_code_path,
        rewards_vp_code_path,
        unsafe_dont_encrypt,
    }: args::TxInitValidator,
) {
    let alias = tx_args
        .initialized_account_alias
        .as_ref()
        .cloned()
        .unwrap_or_else(|| "validator".to_string());

    let validator_key_alias = format!("{}-key", alias);
    let consensus_key_alias = format!("{}-consensus-key", alias);
    let rewards_key_alias = format!("{}-rewards-key", alias);
    let account_key = ctx.get_opt_cached(&account_key).unwrap_or_else(|| {
        println!("Generating validator account key...");
        ctx.wallet
            .gen_key(Some(validator_key_alias.clone()), unsafe_dont_encrypt)
            .1
            .ref_to()
    });

    let consensus_key =
        ctx.get_opt_cached(&consensus_key).unwrap_or_else(|| {
            println!("Generating consensus key...");
            ctx.wallet
                .gen_key(Some(consensus_key_alias.clone()), unsafe_dont_encrypt)
                .1
        });

    let rewards_account_key =
        ctx.get_opt_cached(&rewards_account_key).unwrap_or_else(|| {
            println!("Generating staking reward account key...");
            ctx.wallet
                .gen_key(Some(rewards_key_alias.clone()), unsafe_dont_encrypt)
                .1
                .ref_to()
        });
    let protocol_key = ctx.get_opt_cached(&protocol_key);

    if protocol_key.is_none() {
        println!("Generating protocol signing key...");
    }
    // Generate the validator keys
    let validator_keys = ctx.wallet.gen_validator_keys(protocol_key).unwrap();
    let protocol_key = validator_keys.get_protocol_keypair().ref_to();
    let dkg_key = validator_keys
        .dkg_keypair
        .as_ref()
        .expect("DKG sessions keys should have been created")
        .public();

    ctx.wallet.save().unwrap_or_else(|err| eprintln!("{}", err));

    let validator_vp_code = validator_vp_code_path
        .map(|path| ctx.read_wasm(path))
        .unwrap_or_else(|| ctx.read_wasm(VP_USER_WASM));
    // Validate the validator VP code
    if let Err(err) = vm::validate_untrusted_wasm(&validator_vp_code) {
        eprintln!(
            "Validator validity predicate code validation failed with {}",
            err
        );
        if !tx_args.force {
            safe_exit(1)
        }
    }
    let rewards_vp_code = rewards_vp_code_path
        .map(|path| ctx.read_wasm(path))
        .unwrap_or_else(|| ctx.read_wasm(VP_USER_WASM));
    // Validate the rewards VP code
    if let Err(err) = vm::validate_untrusted_wasm(&rewards_vp_code) {
        eprintln!(
            "Staking reward account validity predicate code validation failed \
             with {}",
            err
        );
        if !tx_args.force {
            safe_exit(1)
        }
    }
    let tx_code = ctx.read_wasm(TX_INIT_VALIDATOR_WASM);

    let data = InitValidator {
        account_key,
        consensus_key: consensus_key.ref_to(),
        rewards_account_key,
        protocol_key,
        dkg_key,
        validator_vp_code,
        rewards_vp_code,
    };
    let data = data.try_to_vec().expect("Encoding tx data shouldn't fail");
    let tx = Tx::new(tx_code, Some(data));
    let (mut ctx, initialized_accounts) =
        process_tx(ctx, &tx_args, tx, Some(&source)).await;
    if !tx_args.dry_run {
        let (validator_address_alias, validator_address, rewards_address_alias) =
            match &initialized_accounts[..] {
                // There should be 2 accounts, one for the validator itself, one
                // for its staking reward address.
                [account_1, account_2] => {
                    // We need to find out which address is which
                    let (validator_address, rewards_address) =
                        if rpc::is_validator(account_1, tx_args.ledger_address)
                            .await
                        {
                            (account_1, account_2)
                        } else {
                            (account_2, account_1)
                        };

                    let validator_address_alias = match tx_args
                        .initialized_account_alias
                    {
                        Some(alias) => alias,
                        None => {
                            print!(
                                "Choose an alias for the validator address: "
                            );
                            io::stdout().flush().await.unwrap();
                            let mut alias = String::new();
                            io::stdin().read_line(&mut alias).await.unwrap();
                            alias.trim().to_owned()
                        }
                    };
                    let validator_address_alias =
                        if validator_address_alias.is_empty() {
                            println!(
                                "Empty alias given, using {} as the alias.",
                                validator_address.encode()
                            );
                            validator_address.encode()
                        } else {
                            validator_address_alias
                        };
                    if let Some(new_alias) = ctx.wallet.add_address(
                        validator_address_alias.clone(),
                        validator_address.clone(),
                    ) {
                        println!(
                            "Added alias {} for address {}.",
                            new_alias,
                            validator_address.encode()
                        );
                    }
                    let rewards_address_alias =
                        format!("{}-rewards", validator_address_alias);
                    if let Some(new_alias) = ctx.wallet.add_address(
                        rewards_address_alias.clone(),
                        rewards_address.clone(),
                    ) {
                        println!(
                            "Added alias {} for address {}.",
                            new_alias,
                            rewards_address.encode()
                        );
                    }
                    (
                        validator_address_alias,
                        validator_address.clone(),
                        rewards_address_alias,
                    )
                }
                _ => {
                    eprintln!("Expected two accounts to be created");
                    safe_exit(1)
                }
            };
        // add validator address and keys to the wallet
        ctx.wallet
            .add_validator_data(validator_address.clone(), validator_keys);
        ctx.wallet.save().unwrap_or_else(|err| eprintln!("{}", err));

        let tendermint_home = ctx.config.ledger.tendermint_dir();
        tendermint_node::write_validator_key(
            &tendermint_home,
            &validator_address,
            &consensus_key,
        );
        tendermint_node::write_validator_state(tendermint_home);

        println!();
        println!(
            "The validator's addresses and keys were stored in the wallet:"
        );
        println!("  Validator address \"{}\"", validator_address_alias);
        println!("  Staking reward address \"{}\"", rewards_address_alias);
        println!("  Validator account key \"{}\"", validator_key_alias);
        println!("  Consensus key \"{}\"", consensus_key_alias);
        println!("  Staking reward key \"{}\"", rewards_key_alias);
        println!(
            "The ledger node has been setup to use this validator's address \
             and consensus key."
        );
    } else {
        println!("Transaction dry run. No addresses have been saved.")
    }
}

pub async fn submit_transfer(ctx: Context, args: args::TxTransfer) {
    let source = ctx.get(&args.source);
    // Check that the source address exists on chain
    let source_exists =
        rpc::known_address(&source, args.tx.ledger_address.clone()).await;
    if !source_exists {
        eprintln!("The source address {} doesn't exist on chain.", source);
        if !args.tx.force {
            safe_exit(1)
        }
    }
    let target = ctx.get(&args.target);
    // Check that the target address exists on chain
    let target_exists =
        rpc::known_address(&target, args.tx.ledger_address.clone()).await;
    if !target_exists {
        eprintln!("The target address {} doesn't exist on chain.", target);
        if !args.tx.force {
            safe_exit(1)
        }
    }
    let token = ctx.get(&args.token);
    // Check that the token address exists on chain
    let token_exists =
        rpc::known_address(&token, args.tx.ledger_address.clone()).await;
    if !token_exists {
        eprintln!("The token address {} doesn't exist on chain.", token);
        if !args.tx.force {
            safe_exit(1)
        }
    }
    // Check source balance
    let balance_key = token::balance_key(&token, &source);
    let client = HttpClient::new(args.tx.ledger_address.clone()).unwrap();
    match rpc::query_storage_value::<token::Amount>(&client, &balance_key).await
    {
        Some(balance) => {
            if balance < args.amount {
                eprintln!(
                    "The balance of the source {} of token {} is lower than \
                     the amount to be transferred. Amount to transfer is {} \
                     and the balance is {}.",
                    source, token, args.amount, balance
                );
                if !args.tx.force {
                    safe_exit(1)
                }
            }
        }
        None => {
            eprintln!(
                "No balance found for the source {} of token {}",
                source, token
            );
            if !args.tx.force {
                safe_exit(1)
            }
        }
    }
    let tx_code = ctx.read_wasm(TX_TRANSFER_WASM);
    let transfer = token::Transfer {
        source,
        target,
        token,
        amount: args.amount,
    };
    tracing::debug!("Transfer data {:?}", transfer);
    let data = transfer
        .try_to_vec()
        .expect("Encoding tx data shouldn't fail");

    let tx = Tx::new(tx_code, Some(data));
    process_tx(ctx, &args.tx, tx, Some(&args.source)).await;
}

pub async fn submit_init_nft(ctx: Context, args: args::NftCreate) {
    let file = File::open(&args.nft_data).expect("File must exist.");
    let nft: Nft = serde_json::from_reader(file)
        .expect("Couldn't deserialize nft data file");

    let vp_code = match &nft.vp_path {
        Some(path) => {
            std::fs::read(path).expect("Expected a file at given code path")
        }
        None => ctx.read_wasm(VP_NFT),
    };

    let signer = Some(WalletAddress::new(nft.creator.clone().to_string()));

    let data = CreateNft {
        tag: nft.tag.to_string(),
        creator: nft.creator,
        vp_code,
        keys: nft.keys,
        opt_keys: nft.opt_keys,
        tokens: nft.tokens,
    };

    let data = data.try_to_vec().expect(
        "Encoding transfer data to initialize a new account shouldn't fail",
    );

    let tx_code = ctx.read_wasm(TX_INIT_NFT);

    let tx = Tx::new(tx_code, Some(data));
    process_tx(ctx, &args.tx, tx, signer.as_ref()).await;
}

pub async fn submit_mint_nft(ctx: Context, args: args::NftMint) {
    let file = File::open(&args.nft_data).expect("File must exist.");
    let nft_tokens: Vec<NftToken> =
        serde_json::from_reader(file).expect("JSON was not well-formatted");

    let nft_creator_key = nft::get_creator_key(&args.nft_address);
    let client = HttpClient::new(args.tx.ledger_address.clone()).unwrap();
    let nft_creator_address =
        match rpc::query_storage_value::<Address>(&client, &nft_creator_key)
            .await
        {
            Some(addr) => addr,
            None => {
                eprintln!("No creator key found for {}", &args.nft_address);
                safe_exit(1);
            }
        };

    let signer = Some(WalletAddress::new(nft_creator_address.to_string()));

    let data = MintNft {
        address: args.nft_address,
        creator: nft_creator_address,
        tokens: nft_tokens,
    };

    let data = data.try_to_vec().expect(
        "Encoding transfer data to initialize a new account shouldn't fail",
    );

    let tx_code = ctx.read_wasm(TX_MINT_NFT);

    let tx = Tx::new(tx_code, Some(data));
    process_tx(ctx, &args.tx, tx, signer.as_ref()).await;
}

pub async fn submit_init_proposal(mut ctx: Context, args: args::InitProposal) {
    let file = File::open(&args.proposal_data).expect("File must exist.");
    let proposal: Proposal =
        serde_json::from_reader(file).expect("JSON was not well-formatted");

    let signer = WalletAddress::new(proposal.clone().author.to_string());

    if args.offline {
        let signer = ctx.get(&signer);
        let signing_key = find_keypair(
            &mut ctx.wallet,
            &signer,
            args.tx.ledger_address.clone(),
        )
        .await;
        let offline_proposal =
            OfflineProposal::new(proposal, signer, &signing_key);
        let proposal_filename = "proposal".to_string();
        let out = File::create(&proposal_filename).unwrap();
        match serde_json::to_writer_pretty(out, &offline_proposal) {
            Ok(_) => {
                println!("Proposal created: {}.", proposal_filename);
            }
            Err(e) => {
                eprintln!("Error while creating proposal file: {}.", e);
                safe_exit(1)
            }
        }
    } else {
        let client = HttpClient::new(args.tx.ledger_address.clone()).unwrap();

        let tx_data: Result<InitProposalData, _> = proposal.clone().try_into();
        let init_proposal_data = if let Ok(data) = tx_data {
            data
        } else {
            eprintln!("Invalid data for init proposal transaction.");
            safe_exit(1)
        };

        let min_proposal_funds_key = gov_storage::get_min_proposal_fund_key();
        let min_proposal_funds: Amount =
            rpc::query_storage_value(&client, &min_proposal_funds_key)
                .await
                .unwrap();
        let balance = rpc::get_token_balance(&client, &m1t(), &proposal.author)
            .await
            .unwrap_or_default();
        if balance < min_proposal_funds {
            eprintln!(
                "Address {} doesn't have enough funds.",
                &proposal.author
            );
            safe_exit(1);
        }
        let min_proposal_funds_key = gov_storage::get_min_proposal_fund_key();
        let min_proposal_funds: Amount =
            rpc::query_storage_value(&client, &min_proposal_funds_key)
                .await
                .unwrap();

        let balance = rpc::get_token_balance(&client, &m1t(), &proposal.author)
            .await
            .unwrap_or_default();
        if balance < min_proposal_funds {
            eprintln!(
                "Address {} doesn't have enough funds.",
                &proposal.author
            );
            safe_exit(1);
        }

        let data = init_proposal_data
            .try_to_vec()
            .expect("Encoding proposal data shouldn't fail");
        let tx_code = ctx.read_wasm(TX_INIT_PROPOSAL);
        let tx = Tx::new(tx_code, Some(data));

        process_tx(ctx, &args.tx, tx, Some(&signer)).await;
    }
}

pub async fn submit_vote_proposal(mut ctx: Context, args: args::VoteProposal) {
    let signer = if let Some(addr) = &args.tx.signer {
        addr
    } else {
        eprintln!("Missing mandatory argument --signer.");
        safe_exit(1)
    };

    if args.offline {
        let signer = ctx.get(signer);
        let proposal_file_path =
            args.proposal_data.expect("Proposal file should exist.");
        let file = File::open(&proposal_file_path).expect("File must exist.");

        let proposal: OfflineProposal =
            serde_json::from_reader(file).expect("JSON was not well-formatted");
        let public_key = rpc::get_public_key(
            &proposal.address,
            args.tx.ledger_address.clone(),
        )
        .await
        .expect("Public key should exist.");
        if !proposal.check_signature(&public_key) {
            eprintln!("Proposal signature mismatch!");
            safe_exit(1)
        }

        let signing_key = find_keypair(
            &mut ctx.wallet,
            &signer,
            args.tx.ledger_address.clone(),
        )
        .await;
        let offline_vote = OfflineVote::new(
            &proposal,
            args.vote,
            signer.clone(),
            &signing_key,
        );

        let proposal_vote_filename =
            format!("proposal-vote-{}", &signer.to_string());
        let out = File::create(&proposal_vote_filename).unwrap();
        match serde_json::to_writer_pretty(out, &offline_vote) {
            Ok(_) => {
                println!("Proposal vote created: {}.", proposal_vote_filename);
            }
            Err(e) => {
                eprintln!("Error while creating proposal vote file: {}.", e);
                safe_exit(1)
            }
        }
    } else {
        let client = HttpClient::new(args.tx.ledger_address.clone()).unwrap();

        let voter_address = ctx.get(signer);
        let proposal_id = args.proposal_id.unwrap();
        let proposal_start_epoch_key =
            gov_storage::get_voting_start_epoch_key(proposal_id);
        let proposal_start_epoch = rpc::query_storage_value::<Epoch>(
            &client,
            &proposal_start_epoch_key,
        )
        .await;

        match proposal_start_epoch {
            Some(epoch) => {
                let mut delegation_addresses = rpc::get_delegators_delegation(
                    &client,
                    &voter_address,
                    epoch,
                )
                .await;

                // Optimize by quering if a vote from a validator
                // is equal to ours. If so, we can avoid voting, but ONLY if we
                // are  voting in the last third of the voting
                // window, otherwise there's  the risk of the
                // validator changing his vote and, effectively, invalidating
                // the delgator's vote
                if !args.tx.force
                    && is_safe_voting_window(
                        args.tx.ledger_address.clone(),
                        &client,
                        proposal_id,
                        epoch,
                    )
                    .await
                {
                    delegation_addresses = filter_delegations(
                        &client,
                        delegation_addresses,
                        proposal_id,
                        &args.vote,
                    )
                    .await;
                }

                let tx_data = VoteProposalData {
                    id: proposal_id,
                    vote: args.vote,
                    voter: voter_address,
                    delegations: delegation_addresses,
                };

                let data = tx_data
                    .try_to_vec()
                    .expect("Encoding proposal data shouldn't fail");
                let tx_code = ctx.read_wasm(TX_VOTE_PROPOSAL);
                let tx = Tx::new(tx_code, Some(data));

                process_tx(ctx, &args.tx, tx, Some(signer)).await;
            }
            None => {
                eprintln!("Proposal start epoch is not in the storage.")
            }
        }
    }
}

/// Check if current epoch is in the last third of the voting period of the
/// proposal. This ensures that it is safe to optimize the vote writing to
/// storage.
async fn is_safe_voting_window(
    ledger_address: TendermintAddress,
    client: &HttpClient,
    proposal_id: u64,
    proposal_start_epoch: Epoch,
) -> bool {
    let current_epoch = rpc::query_epoch(args::Query { ledger_address }).await;

    let proposal_end_epoch_key =
        gov_storage::get_voting_end_epoch_key(proposal_id);
    let proposal_end_epoch =
        rpc::query_storage_value::<Epoch>(client, &proposal_end_epoch_key)
            .await;

    match proposal_end_epoch {
        Some(proposal_end_epoch) => {
            !anoma::ledger::governance::vp::is_valid_validator_voting_period(
                current_epoch,
                proposal_start_epoch,
                proposal_end_epoch,
            )
        }
        None => {
            eprintln!("Proposal end epoch is not in the storage.");
            safe_exit(1)
        }
    }
}

/// Removes validators whose vote corresponds to that of the delegator (needless
/// vote)
async fn filter_delegations(
    client: &HttpClient,
    mut delegation_addresses: Vec<Address>,
    proposal_id: u64,
    delegator_vote: &ProposalVote,
) -> Vec<Address> {
    let mut remove_indexes: Vec<usize> = vec![];

    for (index, validator_address) in delegation_addresses.iter().enumerate() {
        let vote_key = gov_storage::get_vote_proposal_key(
            proposal_id,
            validator_address.to_owned(),
            validator_address.to_owned(),
        );

        if let Some(validator_vote) =
            rpc::query_storage_value::<ProposalVote>(client, &vote_key).await
        {
            if &validator_vote == delegator_vote {
                remove_indexes.push(index);
            }
        }
    }

    for index in remove_indexes {
        delegation_addresses.swap_remove(index);
    }

    delegation_addresses
}

pub async fn submit_bond(ctx: Context, args: args::Bond) {
    let validator = ctx.get(&args.validator);
    // Check that the validator address exists on chain
    let is_validator =
        rpc::is_validator(&validator, args.tx.ledger_address.clone()).await;
    if !is_validator {
        eprintln!(
            "The address {} doesn't belong to any known validator account.",
            validator
        );
        if !args.tx.force {
            safe_exit(1)
        }
    }
    let source = ctx.get_opt(&args.source);
    // Check that the source address exists on chain
    if let Some(source) = &source {
        let source_exists =
            rpc::known_address(source, args.tx.ledger_address.clone()).await;
        if !source_exists {
            eprintln!("The source address {} doesn't exist on chain.", source);
            if !args.tx.force {
                safe_exit(1)
            }
        }
    }
    // Check bond's source (source for delegation or validator for self-bonds)
    // balance
    let bond_source = source.as_ref().unwrap_or(&validator);
    let balance_key = token::balance_key(&address::xan(), bond_source);
    let client = HttpClient::new(args.tx.ledger_address.clone()).unwrap();
    match rpc::query_storage_value::<token::Amount>(&client, &balance_key).await
    {
        Some(balance) => {
            if balance < args.amount {
                eprintln!(
                    "The balance of the source {} is lower than the amount to \
                     be transferred. Amount to transfer is {} and the balance \
                     is {}.",
                    bond_source, args.amount, balance
                );
                if !args.tx.force {
                    safe_exit(1)
                }
            }
        }
        None => {
            eprintln!("No balance found for the source {}", bond_source);
            if !args.tx.force {
                safe_exit(1)
            }
        }
    }
    let tx_code = ctx.read_wasm(TX_BOND_WASM);
    let bond = pos::Bond {
        validator,
        amount: args.amount,
        source,
    };
    let data = bond.try_to_vec().expect("Encoding tx data shouldn't fail");

    let tx = Tx::new(tx_code, Some(data));
    let default_signer = args.source.as_ref().unwrap_or(&args.validator);
    process_tx(ctx, &args.tx, tx, Some(default_signer)).await;
}

pub async fn submit_unbond(ctx: Context, args: args::Unbond) {
    let validator = ctx.get(&args.validator);
    // Check that the validator address exists on chain
    let is_validator =
        rpc::is_validator(&validator, args.tx.ledger_address.clone()).await;
    if !is_validator {
        eprintln!(
            "The address {} doesn't belong to any known validator account.",
            validator
        );
        if !args.tx.force {
            safe_exit(1)
        }
    }

    let source = ctx.get_opt(&args.source);
    let tx_code = ctx.read_wasm(TX_UNBOND_WASM);

    // Check the source's current bond amount
    let bond_source = source.clone().unwrap_or_else(|| validator.clone());
    let bond_id = BondId {
        source: bond_source.clone(),
        validator: validator.clone(),
    };
    let bond_key = ledger::pos::bond_key(&bond_id);
    let client = HttpClient::new(args.tx.ledger_address.clone()).unwrap();
    let bonds = rpc::query_storage_value::<Bonds>(&client, &bond_key).await;
    match bonds {
        Some(bonds) => {
            let mut bond_amount: token::Amount = 0.into();
            for bond in bonds.iter() {
                for delta in bond.deltas.values() {
                    bond_amount += *delta;
                }
            }
            if args.amount > bond_amount {
                eprintln!(
                    "The total bonds of the source {} is lower than the \
                     amount to be unbonded. Amount to unbond is {} and the \
                     total bonds is {}.",
                    bond_source, args.amount, bond_amount
                );
                if !args.tx.force {
                    safe_exit(1)
                }
            }
        }
        None => {
            eprintln!("No bonds found");
            if !args.tx.force {
                safe_exit(1)
            }
        }
    }

    let data = pos::Unbond {
        validator,
        amount: args.amount,
        source,
    };
    let data = data.try_to_vec().expect("Encoding tx data shouldn't fail");

    let tx = Tx::new(tx_code, Some(data));
    let default_signer = args.source.as_ref().unwrap_or(&args.validator);
    process_tx(ctx, &args.tx, tx, Some(default_signer)).await;
}

pub async fn submit_withdraw(ctx: Context, args: args::Withdraw) {
    let epoch = rpc::query_epoch(args::Query {
        ledger_address: args.tx.ledger_address.clone(),
    })
    .await;

    let validator = ctx.get(&args.validator);
    // Check that the validator address exists on chain
    let is_validator =
        rpc::is_validator(&validator, args.tx.ledger_address.clone()).await;
    if !is_validator {
        eprintln!(
            "The address {} doesn't belong to any known validator account.",
            validator
        );
        if !args.tx.force {
            safe_exit(1)
        }
    }

    let source = ctx.get_opt(&args.source);
    let tx_code = ctx.read_wasm(TX_WITHDRAW_WASM);

    // Check the source's current unbond amount
    let bond_source = source.clone().unwrap_or_else(|| validator.clone());
    let bond_id = BondId {
        source: bond_source.clone(),
        validator: validator.clone(),
    };
    let bond_key = ledger::pos::unbond_key(&bond_id);
    let client = HttpClient::new(args.tx.ledger_address.clone()).unwrap();
    let unbonds = rpc::query_storage_value::<Unbonds>(&client, &bond_key).await;
    match unbonds {
        Some(unbonds) => {
            let mut unbonded_amount: token::Amount = 0.into();
            if let Some(unbond) = unbonds.get(epoch) {
                for delta in unbond.deltas.values() {
                    unbonded_amount += *delta;
                }
            }
            if unbonded_amount == 0.into() {
                eprintln!(
                    "There are no unbonded bonds ready to withdraw in the \
                     current epoch {}.",
                    epoch
                );
                if !args.tx.force {
                    safe_exit(1)
                }
            }
        }
        None => {
            eprintln!("No unbonded bonds found");
            if !args.tx.force {
                safe_exit(1)
            }
        }
    }

    let data = pos::Withdraw { validator, source };
    let data = data.try_to_vec().expect("Encoding tx data shouldn't fail");

    let tx = Tx::new(tx_code, Some(data));
    let default_signer = args.source.as_ref().unwrap_or(&args.validator);
    process_tx(ctx, &args.tx, tx, Some(default_signer)).await;
}

/// Submit transaction and wait for result. Returns a list of addresses
/// initialized in the transaction if any. In dry run, this is always empty.
async fn process_tx(
    ctx: Context,
    args: &args::Tx,
    tx: Tx,
    default_signer: Option<&WalletAddress>,
) -> (Context, Vec<Address>) {
    let (ctx, to_broadcast) = sign_tx(ctx, tx, args, default_signer).await;
    // NOTE: use this to print the request JSON body:

    // let request =
    // tendermint_rpc::endpoint::broadcast::tx_commit::Request::new(
    //     tx_bytes.clone().into(),
    // );
    // use tendermint_rpc::Request;
    // let request_body = request.into_json();
    // println!("HTTP request body: {}", request_body);

    if args.dry_run {
        if let TxBroadcastData::DryRun(tx) = to_broadcast {
            rpc::dry_run_tx(&args.ledger_address, tx.to_bytes()).await;
            (ctx, vec![])
        } else {
            panic!(
                "Expected a dry-run transaction, received a wrapper \
                 transaction instead"
            );
        }
    } else {
        // Either broadcast or submit transaction and collect result into
        // sum type
        let result = if args.broadcast_only {
            Left(broadcast_tx(args.ledger_address.clone(), &to_broadcast).await)
        } else {
            Right(submit_tx(args.ledger_address.clone(), to_broadcast).await)
        };
        // Return result based on executed operation, otherwise deal with
        // the encountered errors uniformly
        match result {
            Right(Ok(result)) => (ctx, result.initialized_accounts),
            Left(Ok(_)) => (ctx, Vec::default()),
            Right(Err(err)) => {
                eprintln!(
                    "Encountered error while broadcasting transaction: {}",
                    err
                );
                safe_exit(1)
            }
            Left(Err(err)) => {
                eprintln!(
                    "Encountered error while broadcasting transaction: {}",
                    err
                );
                safe_exit(1)
            }
        }
    }
}

/// Save accounts initialized from a tx into the wallet, if any.
async fn save_initialized_accounts(
    mut ctx: Context,
    args: &args::Tx,
    initialized_accounts: Vec<Address>,
) {
    let len = initialized_accounts.len();
    if len != 0 {
        // Store newly initialized account addresses in the wallet
        println!(
            "The transaction initialized {} new account{}",
            len,
            if len == 1 { "" } else { "s" }
        );
        // Store newly initialized account addresses in the wallet
        let wallet = &mut ctx.wallet;
        for (ix, address) in initialized_accounts.iter().enumerate() {
            let encoded = address.encode();
            let alias: Cow<str> = match &args.initialized_account_alias {
                Some(initialized_account_alias) => {
                    if len == 1 {
                        // If there's only one account, use the
                        // alias as is
                        initialized_account_alias.into()
                    } else {
                        // If there're multiple accounts, use
                        // the alias as prefix, followed by
                        // index number
                        format!("{}{}", initialized_account_alias, ix).into()
                    }
                }
                None => {
                    print!("Choose an alias for {}: ", encoded);
                    io::stdout().flush().await.unwrap();
                    let mut alias = String::new();
                    io::stdin().read_line(&mut alias).await.unwrap();
                    alias.trim().to_owned().into()
                }
            };
            let alias = alias.into_owned();
            let added = wallet.add_address(alias.clone(), address.clone());
            match added {
                Some(new_alias) if new_alias != encoded => {
                    println!(
                        "Added alias {} for address {}.",
                        new_alias, encoded
                    );
                }
                _ => println!("No alias added for address {}.", encoded),
            };
        }
        if !args.dry_run {
            wallet.save().unwrap_or_else(|err| eprintln!("{}", err));
        } else {
            println!("Transaction dry run. No addresses have been saved.")
        }
    }
}

/// Broadcast a transaction to be included in the blockchain and checks that
/// the tx has been successfully included into the mempool of a validator
///
/// In the case of errors in any of those stages, an error message is returned
pub async fn broadcast_tx(
    address: TendermintAddress,
    to_broadcast: &TxBroadcastData,
) -> Result<Response, WsError> {
    let (tx, wrapper_tx_hash, _decrypted_tx_hash) = match to_broadcast {
        TxBroadcastData::Wrapper {
            tx,
            wrapper_hash,
            decrypted_hash,
        } => (tx, wrapper_hash, decrypted_hash),
        _ => panic!("Cannot broadcast a dry-run transaction"),
    };
    let mut wrapper_tx_subscription = TendermintWebsocketClient::open(
        WebSocketAddress::try_from(address.clone())?,
        None,
    )?;

    #[cfg(not(feature = "ABCI"))]
    let response = wrapper_tx_subscription
        .broadcast_tx(tx.to_bytes().into())
        .await
        .map_err(|err| WsError::Response(format!("{:?}", err)))?;

    #[cfg(feature = "ABCI")]
    let response = wrapper_tx_subscription
        .broadcast_tx_sync(tx.to_bytes().into())
        .await
        .map_err(|err| WsError::Response(format!("{:?}", err)))?;

    wrapper_tx_subscription.close();

    if response.code == 0.into() {
        println!("Transaction added to mempool: {:?}", response);
        // Print the transaction identifiers to enable the extraction of
        // acceptance/application results later
        #[cfg(not(feature = "ABCI"))]
        {
            println!("Wrapper transaction hash: {:?}", wrapper_tx_hash);
            println!("Inner transaction hash: {:?}", _decrypted_tx_hash);
        }
        #[cfg(feature = "ABCI")]
        println!("Transaction hash: {:?}", wrapper_tx_hash);
        Ok(response)
    } else {
<<<<<<< HEAD
        Err(WsError::Response(response.log.to_string()))
=======
        Err(WsError::Response(serde_json::to_string(&response).unwrap()))
>>>>>>> 19c08bd0
    }
}

/// Broadcast a transaction to be included in the blockchain.
///
/// Checks that
/// 1. The tx has been successfully included into the mempool of a validator
/// 2. The tx with encrypted payload has been included on the blockchain
/// 3. The decrypted payload of the tx has been included on the blockchain.
///
/// In the case of errors in any of those stages, an error message is returned
#[cfg(not(feature = "ABCI"))]
pub async fn submit_tx(
    address: TendermintAddress,
    to_broadcast: TxBroadcastData,
) -> Result<TxResponse, Error> {
    // the data for finding the relevant events
    let (_, wrapper_hash, decrypted_hash) = match &to_broadcast {
        TxBroadcastData::Wrapper {
            tx,
            wrapper_hash,
            decrypted_hash,
        } => (tx, wrapper_hash, decrypted_hash),
<<<<<<< HEAD
        _ => panic!("Cannot broadcast a dry-run transaction"),
=======
        TxBroadcastData::DryRun(_) => {
            panic!("Cannot broadcast a dry-run transaction")
        }
>>>>>>> 19c08bd0
    };
    let url = JsonRpcAddress::try_from(&address)?.to_string();

    // the filters for finding the relevant events
    let wrapper_query = Query::from(EventType::NewBlockHeader)
<<<<<<< HEAD
        .and_eq("accepted.hash", wrapper_hash.as_str());
    let tx_query = Query::from(EventType::NewBlockHeader)
        .and_eq("applied.hash", decrypted_hash.as_ref().unwrap().as_str());
=======
        .and_eq(ACCEPTED_QUERY_KEY, wrapper_hash.as_str());
    let tx_query = Query::from(EventType::NewBlockHeader)
        .and_eq(APPLIED_QUERY_KEY, decrypted_hash.as_ref().unwrap().as_str());
>>>>>>> 19c08bd0

    // broadcast the tx
    if let Err(err) = broadcast_tx(address, &to_broadcast).await {
        eprintln!("Encountered error while broadcasting transaction: {}", err);
        safe_exit(1)
    }

    // get the event for the wrapper tx
    let response =
        fetch_event(&url, wrapper_query, wrapper_hash.as_str()).await?;
    println!(
        "Transaction accepted with result: {}",
        serde_json::to_string_pretty(&response).unwrap()
    );

    // The transaction is now on chain. We wait for it to be decrypted
    // and applied
    if response.code == 0.to_string() {
        // get the event for the inner tx
        let response = fetch_event(
            &url,
            tx_query,
            decrypted_hash.as_ref().unwrap().as_str(),
        )
        .await?;
        println!(
            "Transaction applied with result: {}",
            serde_json::to_string_pretty(&response).unwrap()
        );
        Ok(response)
    } else {
<<<<<<< HEAD
=======
        tracing::warn!(
            "Received an error from the associated wrapper tx: {}",
            response.code
        );
>>>>>>> 19c08bd0
        Ok(response)
    }
}

/// Broadcast a transaction to be included in the blockchain.
///
/// Checks that
/// 1. The tx has been successfully included into the mempool of a validator
/// 2. The tx with encrypted payload has been included on the blockchain
/// 3. The decrypted payload of the tx has been included on the blockchain.
///
/// In the case of errors in any of those stages, an error message is returned
#[cfg(feature = "ABCI")]
pub async fn submit_tx(
    address: TendermintAddress,
    to_broadcast: TxBroadcastData,
) -> Result<TxResponse, WsError> {
    let (_, wrapper_hash, _decrypted_hash) = match &to_broadcast {
        TxBroadcastData::Wrapper {
            tx,
            wrapper_hash,
            decrypted_hash,
        } => (tx, wrapper_hash, decrypted_hash),
        _ => panic!("Cannot broadcast a dry-run transaction"),
    };
    let mut wrapper_tx_subscription = TendermintWebsocketClient::open(
        WebSocketAddress::try_from(address.clone())?,
        None,
    )?;

    // It is better to subscribe to the transaction before it is broadcast
    //
    // Note that the `APPLIED_QUERY_KEY` key comes from a custom event
    // created by the shell
    let query = Query::from(EventType::NewBlock)
<<<<<<< HEAD
        .and_eq("applied.hash", wrapper_hash.as_str());
=======
        .and_eq(APPLIED_QUERY_KEY, wrapper_hash.as_str());
>>>>>>> 19c08bd0
    wrapper_tx_subscription.subscribe(query)?;

    // Broadcast the supplied transaction
    broadcast_tx(address, &to_broadcast).await?;

    let parsed = {
        let parsed = TxResponse::find_tx(
            wrapper_tx_subscription.receive_response()?,
            wrapper_hash,
        );
        println!(
            "Transaction applied with result: {}",
            serde_json::to_string_pretty(&parsed).unwrap()
        );
        Ok(parsed)
    };

    wrapper_tx_subscription.unsubscribe()?;
    wrapper_tx_subscription.close();
    parsed
}<|MERGE_RESOLUTION|>--- conflicted
+++ resolved
@@ -41,15 +41,9 @@
 use tendermint_rpc_abci::{Client, HttpClient};
 
 use super::rpc;
-<<<<<<< HEAD
-use super::signing::{find_keypair, sign_tx};
-use crate::cli::context::WalletAddress;
-use crate::cli::{args, safe_exit, Context};
-=======
 use crate::cli::context::WalletAddress;
 use crate::cli::{args, safe_exit, Context};
 use crate::client::signing::{find_keypair, sign_tx};
->>>>>>> 19c08bd0
 #[cfg(not(feature = "ABCI"))]
 use crate::client::tendermint_rpc_types::Error;
 use crate::client::tendermint_rpc_types::{TxBroadcastData, TxResponse};
@@ -1154,11 +1148,7 @@
         println!("Transaction hash: {:?}", wrapper_tx_hash);
         Ok(response)
     } else {
-<<<<<<< HEAD
-        Err(WsError::Response(response.log.to_string()))
-=======
         Err(WsError::Response(serde_json::to_string(&response).unwrap()))
->>>>>>> 19c08bd0
     }
 }
 
@@ -1182,27 +1172,17 @@
             wrapper_hash,
             decrypted_hash,
         } => (tx, wrapper_hash, decrypted_hash),
-<<<<<<< HEAD
-        _ => panic!("Cannot broadcast a dry-run transaction"),
-=======
         TxBroadcastData::DryRun(_) => {
             panic!("Cannot broadcast a dry-run transaction")
         }
->>>>>>> 19c08bd0
     };
     let url = JsonRpcAddress::try_from(&address)?.to_string();
 
     // the filters for finding the relevant events
     let wrapper_query = Query::from(EventType::NewBlockHeader)
-<<<<<<< HEAD
-        .and_eq("accepted.hash", wrapper_hash.as_str());
-    let tx_query = Query::from(EventType::NewBlockHeader)
-        .and_eq("applied.hash", decrypted_hash.as_ref().unwrap().as_str());
-=======
         .and_eq(ACCEPTED_QUERY_KEY, wrapper_hash.as_str());
     let tx_query = Query::from(EventType::NewBlockHeader)
         .and_eq(APPLIED_QUERY_KEY, decrypted_hash.as_ref().unwrap().as_str());
->>>>>>> 19c08bd0
 
     // broadcast the tx
     if let Err(err) = broadcast_tx(address, &to_broadcast).await {
@@ -1234,13 +1214,10 @@
         );
         Ok(response)
     } else {
-<<<<<<< HEAD
-=======
         tracing::warn!(
             "Received an error from the associated wrapper tx: {}",
             response.code
         );
->>>>>>> 19c08bd0
         Ok(response)
     }
 }
@@ -1276,11 +1253,7 @@
     // Note that the `APPLIED_QUERY_KEY` key comes from a custom event
     // created by the shell
     let query = Query::from(EventType::NewBlock)
-<<<<<<< HEAD
-        .and_eq("applied.hash", wrapper_hash.as_str());
-=======
         .and_eq(APPLIED_QUERY_KEY, wrapper_hash.as_str());
->>>>>>> 19c08bd0
     wrapper_tx_subscription.subscribe(query)?;
 
     // Broadcast the supplied transaction
