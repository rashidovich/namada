--- conflicted
+++ resolved
@@ -17,11 +17,6 @@
 use thiserror::Error;
 
 use crate::config;
-<<<<<<< HEAD
-use crate::config::genesis::{self, Validator};
-use crate::config::TendermintMode;
-=======
->>>>>>> 60158343
 use crate::std::sync::mpsc::Sender;
 
 #[derive(Error, Debug)]
@@ -38,13 +33,10 @@
     WriteConfig(std::io::Error),
     #[error("Failed to start up Tendermint node: {0}")]
     StartUp(std::io::Error),
-<<<<<<< HEAD
+    #[error("Runtime error")]
+    Runtime,
     #[error("Failed to convert to String: {0:?}")]
     TendermintPath(std::ffi::OsString),
-=======
-    #[error("Runtime error")]
-    Runtime,
->>>>>>> 60158343
 }
 
 pub type Result<T> = std::result::Result<T, Error>;
@@ -74,22 +66,16 @@
 /// Run the tendermint node.
 pub fn run(
     home_dir: PathBuf,
-<<<<<<< HEAD
-    mode: TendermintMode,
-    socket_address: &str,
-    kill_switch: Sender<bool>,
-    receiver: Receiver<bool>,
-=======
     chain_id: ChainId,
     genesis_time: DateTimeUtc,
     ledger_address: String,
     config: config::Tendermint,
     abort_sender: Sender<bool>,
     abort_receiver: Receiver<bool>,
->>>>>>> 60158343
 ) -> Result<()> {
     let home_dir_string = home_dir.to_string_lossy().to_string();
     let tendermint_path = from_env_or_default()?;
+    let mode = config.tendermint_mode.to_str().to_owned();
 
     #[cfg(feature = "dev")]
     // This has to be checked before we run tendermint init
@@ -100,7 +86,7 @@
 
     // init and run a tendermint node child process
     let output = Command::new(&tendermint_path)
-        .args(&["init", mode.to_str(), "--home", &home_dir_string])
+        .args(&["init", &mode, "--home", &home_dir_string])
         .output()
         .map_err(Error::Init)?;
     if !output.status.success() {
@@ -127,26 +113,17 @@
         }
     }
 
-<<<<<<< HEAD
-    update_tendermint_config(&home_dir)?;
+    write_tm_genesis(&home_dir, chain_id, genesis_time);
+
+    update_tendermint_config(&home_dir, config)?;
+
     let tendermint_node = Command::new(&tendermint_path)
         .args(&[
             "start",
             "--mode",
-            mode.to_str(),
+            &mode,
             "--proxy-app",
-            socket_address,
-=======
-    write_tm_genesis(&home_dir, chain_id, genesis_time);
-
-    update_tendermint_config(&home_dir, config)?;
-
-    let tendermint_node = Command::new("tendermint")
-        .args(&[
-            "node",
-            "--proxy_app",
             &ledger_address,
->>>>>>> 60158343
             "--home",
             &home_dir_string,
         ])
@@ -204,13 +181,9 @@
     });
 }
 
-<<<<<<< HEAD
-pub fn reset(config: config::Ledger) -> Result<()> {
+pub fn reset(tendermint_dir: impl AsRef<Path>) -> Result<()> {
     let tendermint_path = from_env_or_default()?;
-=======
-pub fn reset(tendermint_dir: impl AsRef<Path>) -> Result<()> {
     let tendermint_dir = tendermint_dir.as_ref().to_string_lossy();
->>>>>>> 60158343
     // reset all the Tendermint state, if any
     Command::new(tendermint_path)
         .args(&[
@@ -304,13 +277,9 @@
 
     // In "dev", only produce blocks when there are txs or when the AppHash
     // changes
-<<<<<<< HEAD
     config.consensus.create_empty_blocks = true; // !cfg!(feature = "dev");
-=======
-    config.consensus.create_empty_blocks = !cfg!(feature = "dev");
     config.consensus.timeout_commit =
         tendermint_config.consensus_timeout_commit;
->>>>>>> 60158343
 
     // We set this to true as we don't want any invalid tx be re-applied. This
     // also implies that it's not possible for an invalid tx to become valid
