--- conflicted
+++ resolved
@@ -184,45 +184,6 @@
 
 /// Convert a common signing scheme validator key into JSON for
 /// Tendermint
-<<<<<<< HEAD
-fn validator_key_to_json(
-    address: &Address,
-    sk: &common::SecretKey,
-) -> std::result::Result<serde_json::Value, ParseSecretKeyError> {
-    let address = address.raw_hash().unwrap();
-
-    let (id_str, pk_arr, kp_arr) = match sk {
-        common::SecretKey::Ed25519(_) => {
-            let sk_ed: ed25519::SecretKey = sk.try_to_sk().unwrap();
-            let keypair = [
-                sk_ed.try_to_vec().unwrap(),
-                sk_ed.ref_to().try_to_vec().unwrap(),
-            ]
-            .concat();
-            ("Ed25519", sk_ed.ref_to().try_to_vec().unwrap(), keypair)
-        }
-        common::SecretKey::Secp256k1(_) => {
-            let sk_sec: secp256k1::SecretKey = sk.try_to_sk().unwrap();
-            (
-                "Secp256k1",
-                sk_sec.ref_to().try_to_vec().unwrap(),
-                sk_sec.try_to_vec().unwrap(),
-            )
-        }
-    };
-
-    Ok(json!({
-        "address": address,
-        "pub_key": {
-            "type": format!("tendermint/PubKey{}",id_str),
-            "value": base64::encode(pk_arr),
-        },
-        "priv_key": {
-            "type": format!("tendermint/PrivKey{}",id_str),
-            "value": base64::encode(kp_arr),
-        }
-    }))
-=======
 fn validator_key_to_json<SK: SecretKey>(
     sk: &SK,
 ) -> std::result::Result<serde_json::Value, ParseSecretKeyError> {
@@ -245,7 +206,6 @@
             }
         })
     })
->>>>>>> 4b8d4238
 }
 
 /// Initialize validator private key for Tendermint
