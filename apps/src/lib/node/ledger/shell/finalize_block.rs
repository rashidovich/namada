//! Implementation of the `FinalizeBlock` ABCI++ method for the Shell

use std::collections::HashMap;

use data_encoding::HEXUPPER;
<<<<<<< HEAD
use namada::ledger::events::EventType;
use namada::ledger::gas::{GasMetering, TxGasMeter};
=======
use namada::core::ledger::pgf::storage::keys as pgf_storage;
use namada::core::ledger::pgf::ADDRESS as pgf_address;
>>>>>>> 0c4c7871
use namada::ledger::parameters::storage as params_storage;
use namada::ledger::pos::{namada_proof_of_stake, staking_token_address};
use namada::ledger::storage::EPOCH_SWITCH_BLOCKS_DELAY;
use namada::ledger::storage_api::token::credit_tokens;
use namada::ledger::storage_api::{StorageRead, StorageWrite};
use namada::ledger::{inflation, protocol, replay_protection};
use namada::proof_of_stake::{
    delegator_rewards_products_handle, find_validator_by_raw_hash,
    read_last_block_proposer_address, read_pos_params, read_total_stake,
    read_validator_stake, rewards_accumulator_handle,
    validator_commission_rate_handle, validator_rewards_products_handle,
    write_last_block_proposer_address,
};
use namada::types::address::Address;
use namada::types::dec::Dec;
use namada::types::key::tm_raw_hash_to_string;
use namada::types::storage::{BlockHash, BlockResults, Epoch, Header};
use namada::types::token::Amount;
use namada::types::transaction::protocol::{
    ethereum_tx_data_variants, ProtocolTxType,
};
use namada::types::vote_extensions::ethereum_events::MultiSignedEthEvent;

use super::governance::execute_governance_proposals;
use super::*;
use crate::facade::tendermint_proto::abci::{
    Misbehavior as Evidence, VoteInfo,
};
use crate::node::ledger::shell::stats::InternalStats;

impl<D, H> Shell<D, H>
where
    D: DB + for<'iter> DBIter<'iter> + Sync + 'static,
    H: StorageHasher + Sync + 'static,
{
    /// Updates the chain with new header, height, etc. Also keeps track
    /// of epoch changes and applies associated updates to validator sets,
    /// etc. as necessary.
    ///
    /// Validate and apply decrypted transactions unless
    /// [`Shell::process_proposal`] detected that they were not submitted in
    /// correct order or more decrypted txs arrived than expected. In that
    /// case, all decrypted transactions are not applied and must be
    /// included in the next `Shell::prepare_proposal` call.
    ///
    /// Incoming wrapper txs need no further validation. They
    /// are added to the block.
    ///
    /// Error codes:
    ///   0: Ok
    ///   1: Invalid tx
    ///   2: Tx is invalidly signed
    ///   3: Wasm runtime error
    ///   4: Invalid order of decrypted txs
    ///   5. More decrypted txs than expected
    pub fn finalize_block(
        &mut self,
        req: shim::request::FinalizeBlock,
    ) -> Result<shim::response::FinalizeBlock> {
        let mut response = shim::response::FinalizeBlock::default();

        // Begin the new block and check if a new epoch has begun
        let (height, new_epoch) =
            self.update_state(req.header, req.hash, req.byzantine_validators);

        let (current_epoch, _gas) = self.wl_storage.storage.get_current_epoch();
        let update_for_tendermint = matches!(
            self.wl_storage.storage.update_epoch_blocks_delay,
            Some(EPOCH_SWITCH_BLOCKS_DELAY)
        );

        tracing::info!(
            "Block height: {height}, epoch: {current_epoch}, is new epoch: \
             {new_epoch}."
        );
        tracing::debug!(
            "New epoch block delay for updating the Tendermint validator set: \
             {:?}",
            self.wl_storage.storage.update_epoch_blocks_delay
        );

        if new_epoch {
            namada::ledger::storage::update_allowed_conversions(
                &mut self.wl_storage,
            )?;

            execute_governance_proposals(self, &mut response)?;

            // Copy the new_epoch + pipeline_len - 1 validator set into
            // new_epoch + pipeline_len
            let pos_params =
                namada_proof_of_stake::read_pos_params(&self.wl_storage)?;
            namada_proof_of_stake::copy_validator_sets_and_positions(
                &mut self.wl_storage,
                current_epoch,
                current_epoch + pos_params.pipeline_len,
            )?;
            namada_proof_of_stake::store_total_consensus_stake(
                &mut self.wl_storage,
                current_epoch,
            )?;
            namada_proof_of_stake::purge_validator_sets_for_old_epoch(
                &mut self.wl_storage,
                current_epoch,
            )?;
        }

        // Invariant: Has to be applied before `record_slashes_from_evidence`
        // because it potentially needs to be able to read validator state from
        // previous epoch and jailing validator removes the historical state
        self.log_block_rewards(&req.votes, height, current_epoch, new_epoch)?;
        if new_epoch {
            self.apply_inflation(current_epoch)?;
        }

        // Invariant: This has to be applied after
        // `copy_validator_sets_and_positions` and before `self.update_epoch`.
        self.record_slashes_from_evidence();
        // Invariant: This has to be applied after
        // `copy_validator_sets_and_positions` if we're starting a new epoch
        if new_epoch {
            self.process_slashes();
        }

        let mut stats = InternalStats::default();

        let native_block_proposer_address = {
            let tm_raw_hash_string =
                tm_raw_hash_to_string(req.proposer_address);
            find_validator_by_raw_hash(&self.wl_storage, tm_raw_hash_string)
                .unwrap()
                .expect(
                    "Unable to find native validator address of block \
                     proposer from tendermint raw hash",
                )
        };

        // Tracks the accepted transactions
        self.wl_storage.storage.block.results = BlockResults::default();
        for (tx_index, processed_tx) in req.txs.iter().enumerate() {
            let tx = if let Ok(tx) = Tx::try_from(processed_tx.tx.as_ref()) {
                tx
            } else {
                tracing::error!(
                    "FinalizeBlock received a tx that could not be \
                     deserialized to a Tx type. This is likely a protocol \
                     transaction."
                );
                continue;
            };
            // If [`process_proposal`] rejected a Tx due to invalid signature,
            // emit an event here and move on to next tx.
            if ErrorCodes::from_u32(processed_tx.result.code).unwrap()
                == ErrorCodes::InvalidSig
            {
                let mut tx_event = match tx.header().tx_type {
                    TxType::Wrapper(_) | TxType::Protocol(_) => {
                        Event::new_tx_event(&tx, height.0)
                    }
                    _ => {
                        tracing::error!(
                            "Internal logic error: FinalizeBlock received a \
                             tx with an invalid signature error code that \
                             could not be deserialized to a WrapperTx / \
                             ProtocolTx type"
                        );
                        continue;
                    }
                };
                tx_event["code"] = processed_tx.result.code.to_string();
                tx_event["info"] =
                    format!("Tx rejected: {}", &processed_tx.result.info);
                tx_event["gas_used"] = "0".into();
                response.events.push(tx_event);
                continue;
            }

            if tx.validate_tx().is_err() {
                tracing::error!(
                    "Internal logic error: FinalizeBlock received tx that \
                     could not be deserialized to a valid TxType"
                );
                continue;
            };
            let tx_header = tx.header();
            // If [`process_proposal`] rejected a Tx, emit an event here and
            // move on to next tx
            if ErrorCodes::from_u32(processed_tx.result.code).unwrap()
                != ErrorCodes::Ok
            {
                let mut tx_event = Event::new_tx_event(&tx, height.0);
                tx_event["code"] = processed_tx.result.code.to_string();
                tx_event["info"] =
                    format!("Tx rejected: {}", &processed_tx.result.info);
                tx_event["gas_used"] = "0".into();
                response.events.push(tx_event);
                // if the rejected tx was decrypted, remove it
                // from the queue of txs to be processed and remove the hash
                // from storage
                if let TxType::Decrypted(_) = &tx_header.tx_type {
                    let tx_hash = self
                        .wl_storage
                        .storage
                        .tx_queue
                        .pop()
                        .expect("Missing wrapper tx in queue")
                        .tx
                        .clone()
                        .update_header(TxType::Raw)
                        .header_hash();
                    let tx_hash_key =
                        replay_protection::get_tx_hash_key(&tx_hash);
                    self.wl_storage
                        .delete(&tx_hash_key)
                        .expect("Error while deleting tx hash from storage");
                }

                #[cfg(not(any(feature = "abciplus", feature = "abcipp")))]
                if let TxType::Wrapper(wrapper) = &tx_header.tx_type {
                    // Charge fee if wrapper transaction went out of gas or
                    // failed because of fees
                    let error_code =
                        ErrorCodes::from_u32(processed_tx.result.code).unwrap();
                    if (error_code == ErrorCodes::TxGasLimit)
                        | (error_code == ErrorCodes::FeeError)
                    {
                        let masp_transaction = wrapper
                            .unshield_section_hash
                            .map(|ref hash| {
                                tx.get_section(hash)
                                    .map(|section| {
                                        if let Section::MaspTx(transaction) =
                                            section
                                        {
                                            Some(transaction.to_owned())
                                        } else {
                                            None
                                        }
                                    })
                                    .flatten()
                            })
                            .flatten();
                        #[cfg(not(feature = "mainnet"))]
                        let has_valid_pow =
                            self.invalidate_pow_solution_if_valid(wrapper);
                        if let Err(msg) = protocol::charge_fee(
                            wrapper,
                            masp_transaction,
                            ShellParams::new(
                                TxGasMeter::new_from_sub_limit(u64::MAX),
                                &mut self.wl_storage,
                                &mut self.vp_wasm_cache,
                                &mut self.tx_wasm_cache,
                            ),
                            #[cfg(not(feature = "mainnet"))]
                            has_valid_pow,
                            Some(&native_block_proposer_address),
                            &mut BTreeSet::default(),
                        ) {
                            self.wl_storage.write_log.drop_tx();
                            tracing::error!(
                                "Rejected wrapper tx {} could not pay fee: {}",
                                Hash::sha256(
                                    tx::try_from(processed_tx.as_ref())
                                        .unwrap()
                                ),
                                msg
                            )
                        }
                    }
                }

                continue;
            }

            let (
                mut tx_event,
                tx_unsigned_hash,
                mut tx_gas_meter,
                has_valid_pow,
                wrapper,
            ) = match &tx_header.tx_type {
                TxType::Wrapper(wrapper) => {
                    stats.increment_wrapper_txs();
                    let tx_event = Event::new_tx_event(&tx, height.0);
                    #[cfg(not(feature = "mainnet"))]
                    let has_valid_pow =
                        self.invalidate_pow_solution_if_valid(wrapper);

<<<<<<< HEAD
                    let gas_meter = TxGasMeter::new(wrapper.gas_limit);
=======
                    // Charge fee
                    let gas_payer =
                        if wrapper.pk != address::masp_tx_key().ref_to() {
                            wrapper.gas_payer()
                        } else {
                            address::masp()
                        };

                    let balance_key =
                        token::balance_key(&wrapper.fee.token, &gas_payer);
                    let balance: token::Amount = self
                        .wl_storage
                        .read(&balance_key)
                        .expect("must be able to read")
                        .unwrap_or_default();

                    match balance.checked_sub(wrapper_fees) {
                        Some(amount) => {
                            self.wl_storage
                                .write(&balance_key, amount)
                                .unwrap();
                        }
                        None => {
                            #[cfg(not(feature = "mainnet"))]
                            let reject = !has_valid_pow;
                            #[cfg(feature = "mainnet")]
                            let reject = true;
                            if reject {
                                // Burn remaining funds
                                self.wl_storage
                                    .write(
                                        &balance_key,
                                        Amount::native_whole(0),
                                    )
                                    .unwrap();
                                tx_event["info"] =
                                    "Insufficient balance for fee".into();
                                tx_event["code"] = ErrorCodes::InvalidTx.into();
                                tx_event["gas_used"] = "0".to_string();

                                response.events.push(tx_event);
                                continue;
                            }
                        }
                    }
>>>>>>> 0c4c7871

                    (
                        tx_event,
                        None,
                        gas_meter,
                        #[cfg(not(feature = "mainnet"))]
                        has_valid_pow,
                        Some(tx.clone()),
                    )
                }
                TxType::Decrypted(inner) => {
                    // We remove the corresponding wrapper tx from the queue
                    let mut tx_in_queue = self
                        .wl_storage
                        .storage
                        .tx_queue
                        .pop()
                        .expect("Missing wrapper tx in queue");
                    let mut event = Event::new_tx_event(&tx, height.0);

                    match inner {
                        DecryptedTx::Decrypted { has_valid_pow: _ } => {
                            if let Some(code_sec) = tx
                                .get_section(tx.code_sechash())
                                .and_then(|x| Section::code_sec(x.as_ref()))
                            {
                                stats.increment_tx_type(
                                    code_sec.code.hash().to_string(),
                                );
                            }
                        }
                        DecryptedTx::Undecryptable => {
                            tracing::info!(
                                "Tx with hash {} was un-decryptable",
                                tx_in_queue.tx.header_hash()
                            );
                            event["info"] = "Transaction is invalid.".into();
                            event["log"] =
                                "Transaction could not be decrypted.".into();
                            event["code"] = ErrorCodes::Undecryptable.into();
                            continue;
                        }
                    }

                    (
                        event,
                        Some(
                            tx_in_queue
                                .tx
                                .update_header(TxType::Raw)
                                .header_hash(),
                        ),
                        TxGasMeter::new_from_sub_limit(tx_in_queue.gas),
                        #[cfg(not(feature = "mainnet"))]
                        false,
                        None,
                    )
                }
                TxType::Raw => {
                    tracing::error!(
                        "Internal logic error: FinalizeBlock received a \
                         TxType::Raw transaction"
                    );
                    continue;
                }
                TxType::Protocol(protocol_tx) => match protocol_tx.tx {
                    ProtocolTxType::BridgePoolVext
                    | ProtocolTxType::BridgePool
                    | ProtocolTxType::ValSetUpdateVext
                    | ProtocolTxType::ValidatorSetUpdate => (
                        Event::new_tx_event(&tx, height.0),
                        None,
                        TxGasMeter::new_from_sub_limit(0.into()),
                        #[cfg(not(feature = "mainnet"))]
                        false,
                        None,
                    ),
                    ProtocolTxType::EthEventsVext => {
                        let ext =
                            ethereum_tx_data_variants::EthEventsVext::try_from(
                                &tx,
                            )
                            .unwrap();
                        if self
                            .mode
                            .get_validator_address()
                            .map(|validator| {
                                validator == &ext.data.validator_addr
                            })
                            .unwrap_or(false)
                        {
                            for event in ext.data.ethereum_events.iter() {
                                self.mode.dequeue_eth_event(event);
                            }
                        }
                        (
                            Event::new_tx_event(&tx, height.0),
                            None,
                            TxGasMeter::new_from_sub_limit(0.into()),
                            #[cfg(not(feature = "mainnet"))]
                            false,
                            None,
                        )
                    }
                    ProtocolTxType::EthereumEvents => {
                        let digest =
                            ethereum_tx_data_variants::EthereumEvents::try_from(
                                &tx,
                            ).unwrap();
                        if let Some(address) =
                            self.mode.get_validator_address().cloned()
                        {
                            let this_signer = &(
                                address,
                                self.wl_storage.storage.get_last_block_height(),
                            );
                            for MultiSignedEthEvent { event, signers } in
                                &digest.events
                            {
                                if signers.contains(this_signer) {
                                    self.mode.dequeue_eth_event(event);
                                }
                            }
                        }
                        (
                            Event::new_tx_event(&tx, height.0),
                            None,
                            TxGasMeter::new_from_sub_limit(0.into()),
                            #[cfg(not(feature = "mainnet"))]
                            false,
                            None,
                        )
                    }
                    ref protocol_tx_type => {
                        tracing::error!(
                            ?protocol_tx_type,
                            "Internal logic error: FinalizeBlock received an \
                             unsupported TxType::Protocol transaction: {:?}",
                            protocol_tx
                        );
                        continue;
                    }
                },
            };

            match protocol::dispatch_tx(
                tx,
                processed_tx.tx.as_ref(),
                TxIndex(
                    tx_index
                        .try_into()
                        .expect("transaction index out of bounds"),
                ),
                &mut tx_gas_meter,
                &mut self.wl_storage,
                &mut self.vp_wasm_cache,
                &mut self.tx_wasm_cache,
                Some(&native_block_proposer_address),
                #[cfg(not(feature = "mainnet"))]
                has_valid_pow,
            )
            .map_err(Error::TxApply)
            {
                Ok(result) => {
                    if result.is_accepted() {
                        if let EventType::Accepted = tx_event.event_type {
                            // Wrapper transaction
                            tracing::trace!(
                                "Wrapper transaction {} was accepted",
                                tx_event["hash"]
                            );
                            self.wl_storage.storage.tx_queue.push(TxInQueue {
                                tx: wrapper.expect("Missing expected wrapper"),
                                gas: tx_gas_meter.get_available_gas(),
                                #[cfg(not(feature = "mainnet"))]
                                has_valid_pow,
                            });
                        } else {
                            tracing::trace!(
                                "all VPs accepted transaction {} storage \
                                 modification {:#?}",
                                tx_event["hash"],
                                result
                            );
                            stats.increment_successful_txs();
                        }
                        self.wl_storage.commit_tx();
                        if !tx_event.contains_key("code") {
                            tx_event["code"] = ErrorCodes::Ok.into();
                            self.wl_storage
                                .storage
                                .block
                                .results
                                .accept(tx_index);
                        }
                        for ibc_event in &result.ibc_events {
                            // Add the IBC event besides the tx_event
                            let mut event = Event::from(ibc_event.clone());
                            // Add the height for IBC event query
                            event["height"] = height.to_string();
                            response.events.push(event);
                        }
                        match serde_json::to_string(
                            &result.initialized_accounts,
                        ) {
                            Ok(initialized_accounts) => {
                                tx_event["initialized_accounts"] =
                                    initialized_accounts;
                            }
                            Err(err) => {
                                tracing::error!(
                                    "Failed to serialize the initialized \
                                     accounts: {}",
                                    err
                                );
                            }
                        }
                    } else {
                        tracing::trace!(
                            "some VPs rejected transaction {} storage \
                             modification {:#?}",
                            tx_event["hash"],
                            result.vps_result.rejected_vps
                        );
                        stats.increment_rejected_txs();
                        self.wl_storage.drop_tx();
                        tx_event["code"] = ErrorCodes::InvalidTx.into();
                    }
                    tx_event["gas_used"] = result.gas_used.to_string();
                    tx_event["info"] = result.to_string();
                }
                Err(msg) => {
                    tracing::info!(
                        "Transaction {} failed with: {}",
                        tx_event["hash"],
                        msg
                    );
                    stats.increment_errored_txs();

                    self.wl_storage.drop_tx();
                    // If transaction type is Decrypted and failed because of
                    // out of gas, remove its hash from storage to allow
                    // rewrapping it
                    if let Some(hash) = tx_unsigned_hash {
                        if let Error::TxApply(protocol::Error::GasError(_)) =
                            msg
                        {
                            let tx_hash_key =
                                replay_protection::get_tx_hash_key(&hash);
                            self.wl_storage.delete(&tx_hash_key).expect(
                                "Error while deleting tx hash key from storage",
                            );
                        }
                    }

                    tx_event["gas_used"] =
                        tx_gas_meter.get_tx_consumed_gas().to_string();
                    tx_event["info"] = msg.to_string();
                    if let EventType::Accepted = tx_event.event_type {
                        // If wrapper, invalid tx error code
                        tx_event["code"] = ErrorCodes::InvalidTx.into();
                    } else {
                        tx_event["code"] = ErrorCodes::WasmRuntimeError.into();
                    }
                }
            }
            response.events.push(tx_event);
        }

        stats.set_tx_cache_size(
            self.tx_wasm_cache.get_size(),
            self.tx_wasm_cache.get_cache_size(),
        );
        stats.set_vp_cache_size(
            self.vp_wasm_cache.get_size(),
            self.vp_wasm_cache.get_cache_size(),
        );

        tracing::info!("{}", stats);
        tracing::info!("{}", stats.format_tx_executed());

        if update_for_tendermint {
            self.update_epoch(&mut response);
            // send the latest oracle configs. These may have changed due to
            // governance.
            self.update_eth_oracle();
        }

        write_last_block_proposer_address(
            &mut self.wl_storage,
            native_block_proposer_address,
        )?;

        self.event_log_mut().log_events(response.events.clone());
        tracing::debug!("End finalize_block {height} of epoch {current_epoch}");

        Ok(response)
    }

    /// Sets the metadata necessary for a new block, including
    /// the hash, height, validator changes, and evidence of
    /// byzantine behavior. Applies slashes if necessary.
    /// Returns a bool indicating if a new epoch began and
    /// the height of the new block.
    fn update_state(
        &mut self,
        header: Header,
        hash: BlockHash,
        byzantine_validators: Vec<Evidence>,
    ) -> (BlockHeight, bool) {
        let height = self.wl_storage.storage.get_last_block_height() + 1;

        self.wl_storage
            .storage
            .begin_block(hash, height)
            .expect("Beginning a block shouldn't fail");

        let header_time = header.time;
        self.wl_storage
            .storage
            .set_header(header)
            .expect("Setting a header shouldn't fail");

        self.byzantine_validators = byzantine_validators;

        let new_epoch = self
            .wl_storage
            .update_epoch(height, header_time)
            .expect("Must be able to update epoch");
        (height, new_epoch)
    }

    /// If a new epoch begins, we update the response to include
    /// changes to the validator sets and consensus parameters
    fn update_epoch(&mut self, response: &mut shim::response::FinalizeBlock) {
        // Apply validator set update
        response.validator_updates = self
            .get_abci_validator_updates(false)
            .expect("Must be able to update validator set");
    }

    /// Calculate the new inflation rate, mint the new tokens to the PoS
    /// account, then update the reward products of the validators. This is
    /// executed while finalizing the first block of a new epoch and is applied
    /// with respect to the previous epoch.
    fn apply_inflation(&mut self, current_epoch: Epoch) -> Result<()> {
        let last_epoch = current_epoch.prev();
        // Get input values needed for the PD controller for PoS and MASP.
        // Run the PD controllers to calculate new rates.
        //
        // MASP is included below just for some completeness.

        let params = read_pos_params(&self.wl_storage)?;

        // Read from Parameters storage
        let epochs_per_year: u64 = self
            .read_storage_key(&params_storage::get_epochs_per_year_key())
            .expect("Epochs per year should exist in storage");
        let pos_p_gain_nom: Dec = self
            .read_storage_key(&params_storage::get_pos_gain_p_key())
            .expect("PoS P-gain factor should exist in storage");
        let pos_d_gain_nom: Dec = self
            .read_storage_key(&params_storage::get_pos_gain_d_key())
            .expect("PoS D-gain factor should exist in storage");

        let pos_last_staked_ratio: Dec = self
            .read_storage_key(&params_storage::get_staked_ratio_key())
            .expect("PoS staked ratio should exist in storage");
        let pos_last_inflation_amount: token::Amount = self
            .read_storage_key(&params_storage::get_pos_inflation_amount_key())
            .expect("PoS inflation amount should exist in storage");
        // Read from PoS storage
        let total_tokens = self
            .read_storage_key(&token::minted_balance_key(
                &staking_token_address(&self.wl_storage),
            ))
            .expect("Total NAM balance should exist in storage");
        let pos_locked_supply =
            read_total_stake(&self.wl_storage, &params, last_epoch)?;
        let pos_locked_ratio_target = params.target_staked_ratio;
        let pos_max_inflation_rate = params.max_inflation_rate;

        // TODO: properly fetch these values (arbitrary for now)
        let masp_locked_supply: Amount = Amount::default();
        let masp_locked_ratio_target = Dec::new(5, 1).expect("Cannot fail");
        let masp_locked_ratio_last = Dec::new(5, 1).expect("Cannot fail");
        let masp_max_inflation_rate = Dec::new(2, 1).expect("Cannot fail");
        let masp_last_inflation_rate = Dec::new(12, 2).expect("Cannot fail");
        let masp_p_gain = Dec::new(1, 1).expect("Cannot fail");
        let masp_d_gain = Dec::new(1, 1).expect("Cannot fail");

        // Run rewards PD controller
        let pos_controller = inflation::RewardsController {
            locked_tokens: pos_locked_supply,
            total_tokens,
            locked_ratio_target: pos_locked_ratio_target,
            locked_ratio_last: pos_last_staked_ratio,
            max_reward_rate: pos_max_inflation_rate,
            last_inflation_amount: pos_last_inflation_amount,
            p_gain_nom: pos_p_gain_nom,
            d_gain_nom: pos_d_gain_nom,
            epochs_per_year,
        };
        let _masp_controller = inflation::RewardsController {
            locked_tokens: masp_locked_supply,
            total_tokens,
            locked_ratio_target: masp_locked_ratio_target,
            locked_ratio_last: masp_locked_ratio_last,
            max_reward_rate: masp_max_inflation_rate,
            last_inflation_amount: token::Amount::from(
                masp_last_inflation_rate,
            ),
            p_gain_nom: masp_p_gain,
            d_gain_nom: masp_d_gain,
            epochs_per_year,
        };

        // Run the rewards controllers
        let inflation::ValsToUpdate {
            locked_ratio,
            inflation,
        } = pos_controller.run();
        // let new_masp_vals = _masp_controller.run();

        // Get the number of blocks in the last epoch
        let first_block_of_last_epoch = self
            .wl_storage
            .storage
            .block
            .pred_epochs
            .first_block_heights[last_epoch.0 as usize]
            .0;
        let num_blocks_in_last_epoch = if first_block_of_last_epoch == 0 {
            self.wl_storage.storage.block.height.0 - 1
        } else {
            self.wl_storage.storage.block.height.0 - first_block_of_last_epoch
        };

        // Read the rewards accumulator and calculate the new rewards products
        // for the previous epoch
        //
        // TODO: think about changing the reward to Decimal
        let mut reward_tokens_remaining = inflation;
        let mut new_rewards_products: HashMap<Address, (Dec, Dec)> =
            HashMap::new();
        for acc in rewards_accumulator_handle().iter(&self.wl_storage)? {
            let (address, value) = acc?;

            // Get reward token amount for this validator
            let fractional_claim = value / num_blocks_in_last_epoch;
            let reward = fractional_claim * inflation;

            // Get validator data at the last epoch
            let stake = read_validator_stake(
                &self.wl_storage,
                &params,
                &address,
                last_epoch,
            )?
            .map(Dec::from)
            .unwrap_or_default();
            let last_rewards_product =
                validator_rewards_products_handle(&address)
                    .get(&self.wl_storage, &last_epoch)?
                    .unwrap_or_else(Dec::one);
            let last_delegation_product =
                delegator_rewards_products_handle(&address)
                    .get(&self.wl_storage, &last_epoch)?
                    .unwrap_or_else(Dec::one);
            let commission_rate = validator_commission_rate_handle(&address)
                .get(&self.wl_storage, last_epoch, &params)?
                .expect("Should be able to find validator commission rate");

            let new_product =
                last_rewards_product * (Dec::one() + Dec::from(reward) / stake);
            let new_delegation_product = last_delegation_product
                * (Dec::one()
                    + (Dec::one() - commission_rate) * Dec::from(reward)
                        / stake);
            new_rewards_products
                .insert(address, (new_product, new_delegation_product));
            reward_tokens_remaining -= reward;
        }
        for (
            address,
            (new_validator_reward_product, new_delegator_reward_product),
        ) in new_rewards_products
        {
            validator_rewards_products_handle(&address).insert(
                &mut self.wl_storage,
                last_epoch,
                new_validator_reward_product,
            )?;
            delegator_rewards_products_handle(&address).insert(
                &mut self.wl_storage,
                last_epoch,
                new_delegator_reward_product,
            )?;
        }

        let staking_token = staking_token_address(&self.wl_storage);

        // Mint tokens to the PoS account for the last epoch's inflation
        let pos_reward_tokens = inflation - reward_tokens_remaining;
        tracing::info!(
            "Minting tokens for PoS rewards distribution into the PoS \
             account. Amount: {}.",
            pos_reward_tokens.to_string_native(),
        );
        credit_tokens(
            &mut self.wl_storage,
            &staking_token,
            &address::POS,
            pos_reward_tokens,
        )?;

        if reward_tokens_remaining > token::Amount::zero() {
            let amount = Amount::from_uint(reward_tokens_remaining, 0).unwrap();
            tracing::info!(
                "Minting tokens remaining from PoS rewards distribution into \
                 the Governance account. Amount: {}.",
                amount.to_string_native()
            );
            credit_tokens(
                &mut self.wl_storage,
                &staking_token,
                &address::GOV,
                amount,
            )?;
        }

        // Write new rewards parameters that will be used for the inflation of
        // the current new epoch
        self.wl_storage
            .write(&params_storage::get_pos_inflation_amount_key(), inflation)
            .expect("unable to write new reward rate");
        self.wl_storage
            .write(&params_storage::get_staked_ratio_key(), locked_ratio)
            .expect("unable to write new locked ratio");

        // Delete the accumulators from storage
        // TODO: refactor with https://github.com/anoma/namada/issues/1225
        let addresses_to_drop: HashSet<Address> = rewards_accumulator_handle()
            .iter(&self.wl_storage)?
            .map(|a| a.unwrap().0)
            .collect();
        for address in addresses_to_drop.into_iter() {
            rewards_accumulator_handle()
                .remove(&mut self.wl_storage, &address)?;
        }

        // Pgf inflation
        let pgf_inflation_rate_key = pgf_storage::get_pgf_inflation_rate_key();
        let pgf_inflation_rate = self
            .read_storage_key::<Dec>(&pgf_inflation_rate_key)
            .unwrap_or_default();

        let pgf_pd_rate = pgf_inflation_rate / Dec::from(epochs_per_year);
        let pgf_inflation = Dec::from(total_tokens) * pgf_pd_rate;
        let pgf_inflation_amount = token::Amount::from(pgf_inflation);

        credit_tokens(
            &mut self.wl_storage,
            &staking_token,
            &pgf_address,
            pgf_inflation_amount,
        )?;

        tracing::info!(
            "Minting {} tokens for PGF rewards distribution into the PGF \
             account.",
            pgf_inflation_amount.to_string_native()
        );

        // Pgf steward inflation
        let pgf_stewards_inflation_rate_key =
            pgf_storage::get_steward_inflation_rate_key();
        let pgf_stewards_inflation_rate = self
            .read_storage_key::<Dec>(&pgf_stewards_inflation_rate_key)
            .unwrap_or_default();

        let pgf_stewards_pd_rate =
            pgf_stewards_inflation_rate / Dec::from(epochs_per_year);
        let pgf_steward_inflation =
            Dec::from(total_tokens) * pgf_stewards_pd_rate;

        let pgf_stewards_key = pgf_storage::get_stewards_key();
        let pgf_stewards: BTreeSet<Address> =
            self.read_storage_key(&pgf_stewards_key).unwrap_or_default();

        let pgf_steward_reward = match pgf_stewards.len() {
            0 => Dec::zero(),
            _ => pgf_steward_inflation
                .trunc_div(&Dec::from(pgf_stewards.len()))
                .unwrap_or_default(),
        };
        let pgf_steward_reward = token::Amount::from(pgf_steward_reward);

        for steward in pgf_stewards {
            credit_tokens(
                &mut self.wl_storage,
                &staking_token,
                &steward,
                pgf_steward_reward,
            )?;
            tracing::info!(
                "Minting {} tokens for PGF Steward rewards distribution into \
                 the steward address {}.",
                pgf_steward_reward.to_string_native(),
                steward,
            );
        }

        Ok(())
    }

    // Process the proposer and votes in the block to assign their PoS rewards.
    fn log_block_rewards(
        &mut self,
        votes: &[VoteInfo],
        height: BlockHeight,
        current_epoch: Epoch,
        new_epoch: bool,
    ) -> Result<()> {
        // Read the block proposer of the previously committed block in storage
        // (n-1 if we are in the process of finalizing n right now).
        match read_last_block_proposer_address(&self.wl_storage)? {
            Some(proposer_address) => {
                tracing::debug!(
                    "Found last block proposer: {proposer_address}"
                );
                let votes = pos_votes_from_abci(&self.wl_storage, votes);
                namada_proof_of_stake::log_block_rewards(
                    &mut self.wl_storage,
                    if new_epoch {
                        current_epoch.prev()
                    } else {
                        current_epoch
                    },
                    &proposer_address,
                    votes,
                )?;
            }
            None => {
                if height > BlockHeight::default().next_height() {
                    tracing::error!(
                        "Can't find the last block proposer at height {height}"
                    );
                } else {
                    tracing::debug!(
                        "No last block proposer at height {height}"
                    );
                }
            }
        }
        Ok(())
    }
}

/// Convert ABCI vote info to PoS vote info. Any info which fails the conversion
/// will be skipped and errors logged.
///
/// # Panics
/// Panics if a validator's address cannot be converted to native address
/// (either due to storage read error or the address not being found) or
/// if the voting power cannot be converted to u64.
fn pos_votes_from_abci(
    storage: &impl StorageRead,
    votes: &[VoteInfo],
) -> Vec<namada_proof_of_stake::types::VoteInfo> {
    votes
        .iter()
        .filter_map(
            |VoteInfo {
                 validator,
                 signed_last_block,
             }| {
                if let Some(
                    crate::facade::tendermint_proto::abci::Validator {
                        address,
                        power,
                    },
                ) = validator
                {
                    let tm_raw_hash_string = HEXUPPER.encode(address);
                    if *signed_last_block {
                        tracing::debug!(
                            "Looking up validator from Tendermint VoteInfo's \
                             raw hash {tm_raw_hash_string}"
                        );

                        // Look-up the native address
                        let validator_address = find_validator_by_raw_hash(
                            storage,
                            &tm_raw_hash_string,
                        )
                        .expect(
                            "Must be able to read from storage to find native \
                             address of validator from tendermint raw hash",
                        )
                        .expect(
                            "Must be able to find the native address of \
                             validator from tendermint raw hash",
                        );

                        // Try to convert voting power to u64
                        let validator_vp = u64::try_from(*power).expect(
                            "Must be able to convert voting power from i64 to \
                             u64",
                        );

                        return Some(namada_proof_of_stake::types::VoteInfo {
                            validator_address,
                            validator_vp,
                        });
                    } else {
                        tracing::debug!(
                            "Validator {tm_raw_hash_string} didn't sign last \
                             block"
                        )
                    }
                }
                None
            },
        )
        .collect()
}

/// We test the failure cases of [`finalize_block`]. The happy flows
/// are covered by the e2e tests.
#[cfg(test)]
mod test_finalize_block {
    use std::collections::{BTreeMap, BTreeSet};
    use std::num::NonZeroU64;

    use data_encoding::HEXUPPER;
    use namada::core::ledger::eth_bridge::storage::wrapped_erc20s;
    use namada::core::ledger::governance::storage::keys::get_proposal_execution_key;
    use namada::core::ledger::governance::storage::proposal::ProposalType;
    use namada::core::ledger::governance::storage::vote::{
        StorageProposalVote, VoteType,
    };
    use namada::eth_bridge::storage::bridge_pool::{
        self, get_key_from_hash, get_nonce_key, get_signed_root_key,
    };
    use namada::eth_bridge::storage::min_confirmations_key;
    use namada::ledger::eth_bridge::MinimumConfirmations;
    use namada::ledger::gas::VpGasMeter;
    use namada::ledger::native_vp::parameters::ParametersVp;
    use namada::ledger::native_vp::NativeVp;
    use namada::ledger::parameters::EpochDuration;
    use namada::ledger::pos::PosQueries;
    use namada::ledger::storage_api;
    use namada::ledger::storage_api::StorageWrite;
    use namada::proof_of_stake::btree_set::BTreeSetShims;
    use namada::proof_of_stake::storage::{
        is_validator_slashes_key, slashes_prefix,
    };
    use namada::proof_of_stake::types::{
        BondId, SlashType, ValidatorState, WeightedValidator,
    };
    use namada::proof_of_stake::{
        enqueued_slashes_handle, get_num_consensus_validators,
        read_consensus_validator_set_addresses_with_stake,
        rewards_accumulator_handle, unjail_validator,
        validator_consensus_key_handle, validator_rewards_products_handle,
        validator_slashes_handle, validator_state_handle, write_pos_params,
    };
    use namada::proto::{Code, Data, Section, Signature};
    use namada::types::dec::POS_DECIMAL_PRECISION;
    use namada::types::ethereum_events::{
        EthAddress, TransferToEthereum, Uint as ethUint,
    };
    use namada::types::hash::Hash;
    use namada::types::keccak::KeccakHash;
    use namada::types::key::tm_consensus_key_raw_hash;
    use namada::types::storage::Epoch;
    use namada::types::time::{DateTimeUtc, DurationSecs};
    use namada::types::token::{Amount, NATIVE_MAX_DECIMAL_PLACES};
    use namada::types::transaction::governance::{
        InitProposalData, VoteProposalData,
    };
    use namada::types::transaction::protocol::EthereumTxData;
    use namada::types::transaction::{Fee, WrapperTx};
    use namada::types::uint::Uint;
    use namada::types::vote_extensions::ethereum_events;
    use namada_test_utils::TestWasms;
    use test_log::test;

    use super::*;
    use crate::facade::tendermint_proto::abci::{
        Misbehavior, Validator, VoteInfo,
    };
    use crate::node::ledger::oracle::control::Command;
    use crate::node::ledger::shell::test_utils::*;
    use crate::node::ledger::shims::abcipp_shim_types::shim::request::{
        FinalizeBlock, ProcessedTx,
    };

    const GAS_LIMIT_MULTIPLIER: u64 = 300_000;

    /// Make a wrapper tx and a processed tx from the wrapped tx that can be
    /// added to `FinalizeBlock` request.
    fn mk_wrapper_tx(
        shell: &TestShell,
        keypair: &common::SecretKey,
    ) -> (Tx, ProcessedTx) {
        let mut wrapper_tx =
            Tx::from_type(TxType::Wrapper(Box::new(WrapperTx::new(
                Fee {
                    amount_per_gas_unit: 1.into(),
                    token: shell.wl_storage.storage.native_token.clone(),
                },
                keypair.ref_to(),
                Epoch(0),
                GAS_LIMIT_MULTIPLIER.into(),
                #[cfg(not(feature = "mainnet"))]
                None,
                None,
            ))));
        wrapper_tx.header.chain_id = shell.chain_id.clone();
        wrapper_tx.set_code(Code::new("wasm_code".as_bytes().to_owned()));
        wrapper_tx.set_data(Data::new(
            "Encrypted transaction data".as_bytes().to_owned(),
        ));
        wrapper_tx.add_section(Section::Signature(Signature::new(
            wrapper_tx.sechashes(),
            keypair,
        )));
        let tx = wrapper_tx.to_bytes();
        (
            wrapper_tx,
            ProcessedTx {
                tx,
                result: TxResult {
                    code: ErrorCodes::Ok.into(),
                    info: "".into(),
                },
            },
        )
    }

    /// Make a wrapper tx and a processed tx from the wrapped tx that can be
    /// added to `FinalizeBlock` request.
    fn mk_decrypted_tx(
        shell: &mut TestShell,
        keypair: &common::SecretKey,
    ) -> ProcessedTx {
        let tx_code = TestWasms::TxNoOp.read_bytes();
<<<<<<< HEAD
        let mut outer_tx = Tx::new(TxType::Wrapper(Box::new(WrapperTx::new(
            Fee {
                amount_per_gas_unit: 1.into(),
                token: shell.wl_storage.storage.native_token.clone(),
            },
            keypair.ref_to(),
            Epoch(0),
            GAS_LIMIT_MULTIPLIER.into(),
            #[cfg(not(feature = "mainnet"))]
            None,
            None,
        ))));
=======
        let mut outer_tx =
            Tx::from_type(TxType::Wrapper(Box::new(WrapperTx::new(
                Fee {
                    amount: MIN_FEE_AMOUNT,
                    token: shell.wl_storage.storage.native_token.clone(),
                },
                keypair.ref_to(),
                Epoch(0),
                Default::default(),
                #[cfg(not(feature = "mainnet"))]
                None,
            ))));
>>>>>>> 0c4c7871
        outer_tx.header.chain_id = shell.chain_id.clone();
        outer_tx.set_code(Code::new(tx_code));
        outer_tx.set_data(Data::new(
            "Decrypted transaction data".as_bytes().to_owned(),
        ));
        let gas_limit =
            Gas::from(outer_tx.header().wrapper().unwrap().gas_limit)
                .checked_sub(Gas::from(outer_tx.to_bytes().len() as u64))
                .unwrap();
        shell.enqueue_tx(outer_tx.clone(), gas_limit);
        outer_tx.update_header(TxType::Decrypted(DecryptedTx::Decrypted {
            #[cfg(not(feature = "mainnet"))]
            has_valid_pow: false,
        }));
        outer_tx.decrypt(<EllipticCurve as PairingEngine>::G2Affine::prime_subgroup_generator())
                .expect("Test failed");
        ProcessedTx {
            tx: outer_tx.to_bytes(),
            result: TxResult {
                code: ErrorCodes::Ok.into(),
                info: "".into(),
            },
        }
    }

    /// Check that if a wrapper tx was rejected by [`process_proposal`],
    /// check that the correct event is returned. Check that it does
    /// not appear in the queue of txs to be decrypted
    #[test]
    fn test_process_proposal_rejected_wrapper_tx() {
        let (mut shell, _, _, _) = setup();
        let keypair = gen_keypair();
        let mut processed_txs = vec![];
        let mut valid_wrappers = vec![];

        // Add unshielded balance for fee paymenty
        let balance_key = token::balance_key(
            &shell.wl_storage.storage.native_token,
            &Address::from(&keypair.ref_to()),
        );
        shell
            .wl_storage
            .storage
            .write(
                &balance_key,
                Amount::native_whole(1000).try_to_vec().unwrap(),
            )
            .unwrap();

        // create some wrapper txs
        for i in 1u64..5 {
            let (wrapper, mut processed_tx) = mk_wrapper_tx(&shell, &keypair);
            if i > 1 {
                processed_tx.result.code =
                    u32::try_from(i.rem_euclid(2)).unwrap();
                processed_txs.push(processed_tx);
            } else {
                let wrapper_info =
                    if let TxType::Wrapper(w) = wrapper.header().tx_type {
                        w
                    } else {
                        panic!("Unexpected tx type");
                    };
                shell.enqueue_tx(
                    wrapper.clone(),
                    Gas::from(wrapper_info.gas_limit)
                        .checked_sub(Gas::from(wrapper.to_bytes().len() as u64))
                        .unwrap(),
                );
            }

            if i != 3 {
                valid_wrappers.push(wrapper)
            }
        }

        // check that the correct events were created
        for (index, event) in shell
            .finalize_block(FinalizeBlock {
                txs: processed_txs.clone(),
                ..Default::default()
            })
            .expect("Test failed")
            .iter()
            .enumerate()
        {
            assert_eq!(event.event_type.to_string(), String::from("accepted"));
            let code = event.attributes.get("code").expect("Test failed");
            assert_eq!(code, &index.rem_euclid(2).to_string());
        }
        // verify that the queue of wrapper txs to be processed is correct
        let mut valid_tx = valid_wrappers.iter();
        let mut counter = 0;
        for wrapper in shell.iter_tx_queue() {
            // we cannot easily implement the PartialEq trait for WrapperTx
            // so we check the hashes of the inner txs for equality
            let valid_tx = valid_tx.next().expect("Test failed");
            assert_eq!(wrapper.tx.header.code_hash, *valid_tx.code_sechash());
            assert_eq!(wrapper.tx.header.data_hash, *valid_tx.data_sechash());
            counter += 1;
        }
        assert_eq!(counter, 3);
    }

    /// Check that if a decrypted tx was rejected by [`process_proposal`],
    /// the correct event is returned. Check that it is still
    /// removed from the queue of txs to be included in the next block
    /// proposal
    #[test]
    fn test_process_proposal_rejected_decrypted_tx() {
        let (mut shell, _, _, _) = setup();
        let keypair = gen_keypair();
<<<<<<< HEAD
        let mut wrapper = Tx::new(TxType::Wrapper(Box::new(WrapperTx::new(
            Fee {
                amount_per_gas_unit: Default::default(),
                token: shell.wl_storage.storage.native_token.clone(),
            },
            keypair.ref_to(),
            Epoch(0),
            GAS_LIMIT_MULTIPLIER.into(),
            #[cfg(not(feature = "mainnet"))]
            None,
            None,
        ))));
        wrapper.header.chain_id = shell.chain_id.clone();
        wrapper.set_code(Code::new("wasm_code".as_bytes().to_owned()));
        wrapper.set_data(Data::new(
=======
        let mut outer_tx =
            Tx::from_type(TxType::Wrapper(Box::new(WrapperTx::new(
                Fee {
                    amount: Default::default(),
                    token: shell.wl_storage.storage.native_token.clone(),
                },
                keypair.ref_to(),
                Epoch(0),
                Default::default(),
                #[cfg(not(feature = "mainnet"))]
                None,
            ))));
        outer_tx.header.chain_id = shell.chain_id.clone();
        outer_tx.set_code(Code::new("wasm_code".as_bytes().to_owned()));
        outer_tx.set_data(Data::new(
>>>>>>> 0c4c7871
            String::from("transaction data").as_bytes().to_owned(),
        ));
        let gas_limit =
            Gas::from(wrapper.header().wrapper().unwrap().gas_limit)
                .checked_sub(Gas::from(wrapper.to_bytes().len() as u64))
                .unwrap();
        shell.enqueue_tx(wrapper.clone(), gas_limit);

        wrapper.update_header(TxType::Decrypted(DecryptedTx::Decrypted {
            #[cfg(not(feature = "mainnet"))]
            has_valid_pow: false,
        }));
        let processed_tx = ProcessedTx {
            tx: wrapper.to_bytes(),
            result: TxResult {
                code: ErrorCodes::InvalidTx.into(),
                info: "".into(),
            },
        };

        // check that the decrypted tx was not applied
        for event in shell
            .finalize_block(FinalizeBlock {
                txs: vec![processed_tx],
                ..Default::default()
            })
            .expect("Test failed")
        {
            assert_eq!(event.event_type.to_string(), String::from("applied"));
            let code = event.attributes.get("code").expect("Test failed");
            assert_eq!(code, &String::from(ErrorCodes::InvalidTx));
        }
        // check that the corresponding wrapper tx was removed from the queue
        assert!(shell.wl_storage.storage.tx_queue.is_empty());
    }

    /// Test that if a tx is undecryptable, it is applied
    /// but the tx result contains the appropriate error code.
    #[test]
    fn test_undecryptable_returns_error_code() {
        let (mut shell, _, _, _) = setup();

        let keypair = crate::wallet::defaults::daewon_keypair();
        // not valid tx bytes
        let wrapper = Tx::new(TxType::Wrapper(Box::new(WrapperTx::new(
            Fee {
                amount_per_gas_unit: 0.into(),
                token: shell.wl_storage.storage.native_token.clone(),
            },
            keypair.ref_to(),
            Epoch(0),
            GAS_LIMIT_MULTIPLIER.into(),
            #[cfg(not(feature = "mainnet"))]
            None,
            None,
        ))));
        let processed_tx = ProcessedTx {
            tx: Tx::from_type(TxType::Decrypted(DecryptedTx::Undecryptable))
                .to_bytes(),
            result: TxResult {
                code: ErrorCodes::Ok.into(),
                info: "".into(),
            },
        };

<<<<<<< HEAD
        let gas_limit =
            Gas::from(wrapper.header().wrapper().unwrap().gas_limit)
                .checked_sub(Gas::from(wrapper.to_bytes().len() as u64))
                .unwrap();
        shell.enqueue_tx(wrapper, gas_limit);
=======
        let tx = Tx::from_type(TxType::Wrapper(Box::new(wrapper)));
        shell.enqueue_tx(tx);
>>>>>>> 0c4c7871

        // check that correct error message is returned
        for event in shell
            .finalize_block(FinalizeBlock {
                txs: vec![processed_tx],
                ..Default::default()
            })
            .expect("Test failed")
        {
            assert_eq!(event.event_type.to_string(), String::from("applied"));
            let code = event.attributes.get("code").expect("Test failed");
            assert_eq!(code, &String::from(ErrorCodes::Undecryptable));
            let log = event.attributes.get("log").expect("Test failed");
            assert!(log.contains("Transaction could not be decrypted."))
        }
        // check that the corresponding wrapper tx was removed from the queue
        assert!(shell.wl_storage.storage.tx_queue.is_empty());
    }

    /// Test that the wrapper txs are queued in the order they
    /// are received from the block. Tests that the previously
    /// decrypted txs are de-queued.
    #[test]
    fn test_mixed_txs_queued_in_correct_order() {
        let (mut shell, _, _, _) = setup();
        let keypair = gen_keypair();
        let mut processed_txs = vec![];
        let mut valid_txs = vec![];

        // Add unshielded balance for fee payment
        let balance_key = token::balance_key(
            &shell.wl_storage.storage.native_token,
            &Address::from(&keypair.ref_to()),
        );
        shell
            .wl_storage
            .storage
            .write(
                &balance_key,
                Amount::native_whole(1000).try_to_vec().unwrap(),
            )
            .unwrap();

        // create two decrypted txs
        for _ in 0..2 {
            processed_txs.push(mk_decrypted_tx(&mut shell, &keypair));
        }
        // create two wrapper txs
        for _ in 0..2 {
            let (tx, processed_tx) = mk_wrapper_tx(&shell, &keypair);
            valid_txs.push(tx.clone());
            processed_txs.push(processed_tx);
        }
        // Put the wrapper txs in front of the decrypted txs
        processed_txs.rotate_left(2);
        // check that the correct events were created
        for (index, event) in shell
            .finalize_block(FinalizeBlock {
                txs: processed_txs,
                ..Default::default()
            })
            .expect("Test failed")
            .iter()
            .enumerate()
        {
            if index < 2 {
                // these should be accepted wrapper txs
                assert_eq!(
                    event.event_type.to_string(),
                    String::from("accepted")
                );
                let code =
                    event.attributes.get("code").expect("Test failed").as_str();
                assert_eq!(code, String::from(ErrorCodes::Ok).as_str());
            } else {
                // these should be accepted decrypted txs
                assert_eq!(
                    event.event_type.to_string(),
                    String::from("applied")
                );
                let code =
                    event.attributes.get("code").expect("Test failed").as_str();
                assert_eq!(code, String::from(ErrorCodes::Ok).as_str());
            }
        }

        // check that the applied decrypted txs were dequeued and the
        // accepted wrappers were enqueued in correct order
        let mut txs = valid_txs.iter();

        let mut counter = 0;
        for wrapper in shell.iter_tx_queue() {
            let next = txs.next().expect("Test failed");
            assert_eq!(wrapper.tx.header.code_hash, *next.code_sechash());
            assert_eq!(wrapper.tx.header.data_hash, *next.data_sechash());
            counter += 1;
        }
        assert_eq!(counter, 2);
    }

    /// Test if a rejected protocol tx is applied and emits
    /// the correct event
    #[test]
    fn test_rejected_protocol_tx() {
        const LAST_HEIGHT: BlockHeight = BlockHeight(3);
        let (mut shell, _, _, _) = setup_at_height(LAST_HEIGHT);
        let protocol_key =
            shell.mode.get_protocol_key().expect("Test failed").clone();

        let tx = EthereumTxData::EthereumEvents(ethereum_events::VextDigest {
            signatures: Default::default(),
            events: vec![],
        })
        .sign(&protocol_key, shell.chain_id.clone())
        .to_bytes();

        let req = FinalizeBlock {
            txs: vec![ProcessedTx {
                tx,
                result: TxResult {
                    code: ErrorCodes::InvalidTx.into(),
                    info: Default::default(),
                },
            }],
            ..Default::default()
        };
        let mut resp = shell.finalize_block(req).expect("Test failed");
        assert_eq!(resp.len(), 1);
        let event = resp.remove(0);
        assert_eq!(event.event_type.to_string(), String::from("applied"));
        let code = event.attributes.get("code").expect("Test failed");
        assert_eq!(code, &String::from(ErrorCodes::InvalidTx));
    }

    /// Test that once a validator's vote for an Ethereum event lands
    /// on-chain from a vote extension digest, it dequeues from the
    /// list of events to vote on.
    #[test]
    fn test_eth_events_dequeued_digest() {
        let (mut shell, _, oracle, _) = setup_at_height(3);
        let protocol_key =
            shell.mode.get_protocol_key().expect("Test failed").clone();
        let address = shell
            .mode
            .get_validator_address()
            .expect("Test failed")
            .clone();

        // ---- the ledger receives a new Ethereum event
        let event = EthereumEvent::NewContract {
            name: "Test".to_string(),
            address: EthAddress([0; 20]),
        };
        tokio_test::block_on(oracle.send(event.clone())).expect("Test failed");
        let [queued_event]: [EthereumEvent; 1] =
            shell.new_ethereum_events().try_into().expect("Test failed");
        assert_eq!(queued_event, event);

        // ---- The protocol tx that includes this event on-chain
        let ext = ethereum_events::Vext {
            block_height: shell.wl_storage.storage.get_last_block_height(),
            ethereum_events: vec![event.clone()],
            validator_addr: address.clone(),
        }
        .sign(&protocol_key);

        let processed_tx = {
            let signed = MultiSignedEthEvent {
                event,
                signers: BTreeSet::from([(
                    address.clone(),
                    shell.wl_storage.storage.get_last_block_height(),
                )]),
            };

            let digest = ethereum_events::VextDigest {
                signatures: vec![(
                    (address, shell.wl_storage.storage.get_last_block_height()),
                    ext.sig,
                )]
                .into_iter()
                .collect(),
                events: vec![signed],
            };
            ProcessedTx {
                tx: EthereumTxData::EthereumEvents(digest)
                    .sign(&protocol_key, shell.chain_id.clone())
                    .to_bytes(),
                result: TxResult {
                    code: ErrorCodes::Ok.into(),
                    info: "".into(),
                },
            }
        };

        // ---- This protocol tx is accepted
        let [result]: [Event; 1] = shell
            .finalize_block(FinalizeBlock {
                txs: vec![processed_tx],
                ..Default::default()
            })
            .expect("Test failed")
            .try_into()
            .expect("Test failed");
        assert_eq!(result.event_type.to_string(), String::from("applied"));
        let code = result.attributes.get("code").expect("Test failed").as_str();
        assert_eq!(code, String::from(ErrorCodes::Ok).as_str());

        // --- The event is removed from the queue
        assert!(shell.new_ethereum_events().is_empty());
    }

    /// Test that once a validator's vote for an Ethereum event lands
    /// on-chain from a protocol tx, it dequeues from the
    /// list of events to vote on.
    #[test]
    fn test_eth_events_dequeued_protocol_tx() {
        let (mut shell, _, oracle, _) = setup_at_height(3);
        let protocol_key =
            shell.mode.get_protocol_key().expect("Test failed").clone();
        let address = shell
            .mode
            .get_validator_address()
            .expect("Test failed")
            .clone();

        // ---- the ledger receives a new Ethereum event
        let event = EthereumEvent::NewContract {
            name: "Test".to_string(),
            address: EthAddress([0; 20]),
        };
        tokio_test::block_on(oracle.send(event.clone())).expect("Test failed");
        let [queued_event]: [EthereumEvent; 1] =
            shell.new_ethereum_events().try_into().expect("Test failed");
        assert_eq!(queued_event, event);

        // ---- The protocol tx that includes this event on-chain
        let ext = ethereum_events::Vext {
            block_height: shell.wl_storage.storage.get_last_block_height(),
            ethereum_events: vec![event],
            validator_addr: address,
        }
        .sign(&protocol_key);
        let processed_tx = ProcessedTx {
            tx: EthereumTxData::EthEventsVext(ext)
                .sign(&protocol_key, shell.chain_id.clone())
                .to_bytes(),
            result: TxResult {
                code: ErrorCodes::Ok.into(),
                info: "".into(),
            },
        };

        // ---- This protocol tx is accepted
        let [result]: [Event; 1] = shell
            .finalize_block(FinalizeBlock {
                txs: vec![processed_tx],
                ..Default::default()
            })
            .expect("Test failed")
            .try_into()
            .expect("Test failed");
        assert_eq!(result.event_type.to_string(), String::from("applied"));
        let code = result.attributes.get("code").expect("Test failed").as_str();
        assert_eq!(code, String::from(ErrorCodes::Ok).as_str());

        // --- The event is removed from the queue
        assert!(shell.new_ethereum_events().is_empty());
    }

    /// Actions to perform in [`test_bp`].
    enum TestBpAction {
        /// The tested unit correctly signed over the bridge pool root.
        VerifySignedRoot,
        /// The tested unit correctly incremented the bridge pool's nonce.
        CheckNonceIncremented,
    }

    /// Helper function for testing the relevant protocol tx
    /// for signing bridge pool roots and nonces
    fn test_bp<F>(craft_tx: F)
    where
        F: FnOnce(&mut TestShell) -> (Tx, TestBpAction),
    {
        let (mut shell, _, _, _) = setup_at_height(3u64);
        namada::eth_bridge::test_utils::commit_bridge_pool_root_at_height(
            &mut shell.wl_storage.storage,
            &KeccakHash([1; 32]),
            3.into(),
        );
        let value = BlockHeight(4).try_to_vec().expect("Test failed");
        shell
            .wl_storage
            .storage
            .block
            .tree
            .update(&get_key_from_hash(&KeccakHash([1; 32])), value)
            .expect("Test failed");
        shell
            .wl_storage
            .storage
            .write(
                &get_nonce_key(),
                Uint::from(1).try_to_vec().expect("Test failed"),
            )
            .expect("Test failed");
        let (tx, action) = craft_tx(&mut shell);
        let processed_tx = ProcessedTx {
            tx: tx.to_bytes(),
            result: TxResult {
                code: ErrorCodes::Ok.into(),
                info: "".into(),
            },
        };
        let req = FinalizeBlock {
            txs: vec![processed_tx],
            ..Default::default()
        };
        let root = shell
            .wl_storage
            .read_bytes(&get_signed_root_key())
            .expect("Reading signed Bridge pool root shouldn't fail.");
        assert!(root.is_none());
        _ = shell.finalize_block(req).expect("Test failed");
        shell.wl_storage.commit_block().unwrap();
        match action {
            TestBpAction::VerifySignedRoot => {
                let (root, _) = shell
                    .wl_storage
                    .ethbridge_queries()
                    .get_signed_bridge_pool_root()
                    .expect("Test failed");
                assert_eq!(root.data.0, KeccakHash([1; 32]));
                assert_eq!(root.data.1, ethUint::from(1));
            }
            TestBpAction::CheckNonceIncremented => {
                let nonce = shell
                    .wl_storage
                    .ethbridge_queries()
                    .get_bridge_pool_nonce();
                assert_eq!(nonce, ethUint::from(2));
            }
        }
    }

    #[test]
    /// Test that adding a new erc20 transfer to the bridge pool
    /// increments the pool's nonce, whether only invalid transfers
    /// were relayed or not.
    fn test_bp_nonce_is_incremented() {
        test_bp_nonce_is_incremented_aux(false);
        test_bp_nonce_is_incremented_aux(true);
    }

    /// Helper function to [`test_bp_nonce_is_incremented`].
    ///
    /// Sets the validity of the transfer on Ethereum's side.
    fn test_bp_nonce_is_incremented_aux(valid_transfer: bool) {
        test_bp(|shell: &mut TestShell| {
            let asset = EthAddress([0xff; 20]);
            let receiver = EthAddress([0xaa; 20]);
            let bertha = crate::wallet::defaults::bertha_address();
            // add bertha's escrowed `asset` to the pool
            {
                let token = wrapped_erc20s::token(&asset);
                let owner_key = token::balance_key(
                    &token,
                    &bridge_pool::BRIDGE_POOL_ADDRESS,
                );
                let supply_key = token::minted_balance_key(&token);
                let amt: Amount = 999_999_u64.into();
                shell
                    .wl_storage
                    .write(&owner_key, amt)
                    .expect("Test failed");
                shell
                    .wl_storage
                    .write(&supply_key, amt)
                    .expect("Test failed");
            }
            // add bertha's gas fees the pool
            {
                use crate::node::ledger::shell::address::nam;
                let amt: Amount = 999_999_u64.into();
                let pool_balance_key = token::balance_key(
                    &nam(),
                    &bridge_pool::BRIDGE_POOL_ADDRESS,
                );
                shell
                    .wl_storage
                    .write(&pool_balance_key, amt)
                    .expect("Test failed");
            }
            // write transfer to storage
            let transfer = {
                use namada::core::types::eth_bridge_pool::PendingTransfer;
                let transfer = TransferToEthereum {
                    amount: 10u64.into(),
                    asset,
                    receiver,
                    gas_amount: 10u64.into(),
                    sender: bertha.clone(),
                    gas_payer: bertha.clone(),
                };
                let pending = PendingTransfer::from(&transfer);
                shell
                    .wl_storage
                    .write(&bridge_pool::get_pending_key(&pending), pending)
                    .expect("Test failed");
                transfer
            };
            let ethereum_event = EthereumEvent::TransfersToEthereum {
                nonce: 0u64.into(),
                transfers: vec![transfer],
                valid_transfers_map: vec![valid_transfer],
                relayer: bertha,
            };
            let (protocol_key, _, _) =
                crate::wallet::defaults::validator_keys();
            let validator_addr = crate::wallet::defaults::validator_address();
            let ext = {
                let ext = ethereum_events::Vext {
                    validator_addr,
                    block_height: shell
                        .wl_storage
                        .storage
                        .get_last_block_height(),
                    ethereum_events: vec![ethereum_event],
                }
                .sign(&protocol_key);
                assert!(ext.verify(&protocol_key.ref_to()).is_ok());
                ext
            };
            let tx = EthereumTxData::EthEventsVext(ext)
                .sign(&protocol_key, shell.chain_id.clone());
            (tx, TestBpAction::CheckNonceIncremented)
        });
    }

    #[test]
    /// Test that the generated protocol tx passes Finalize Block
    /// and effects the expected storage changes.
    fn test_bp_roots_protocol_tx() {
        test_bp(|shell: &mut TestShell| {
            let vext = shell.extend_vote_with_bp_roots().expect("Test failed");
            let tx = EthereumTxData::BridgePoolVext(vext).sign(
                shell.mode.get_protocol_key().expect("Test failed"),
                shell.chain_id.clone(),
            );
            (tx, TestBpAction::VerifySignedRoot)
        });
    }

    /// Test that the finalize block handler never commits changes directly to
    /// the DB.
    #[test]
    fn test_finalize_doesnt_commit_db() {
        let (mut shell, _broadcaster, _, _eth_control) = setup();

        // Update epoch duration to make sure we go through couple epochs
        let epoch_duration = EpochDuration {
            min_num_of_blocks: 5,
            min_duration: DurationSecs(0),
        };
        namada::ledger::parameters::update_epoch_parameter(
            &mut shell.wl_storage,
            &epoch_duration,
        )
        .unwrap();
        shell.wl_storage.storage.next_epoch_min_start_height = BlockHeight(5);
        shell.wl_storage.storage.next_epoch_min_start_time = DateTimeUtc::now();

        let txs_key = gen_keypair();
        // Add unshielded balance for fee payment
        let balance_key = token::balance_key(
            &shell.wl_storage.storage.native_token,
            &Address::from(&txs_key.ref_to()),
        );
        shell
            .wl_storage
            .storage
            .write(
                &balance_key,
                Amount::native_whole(1000).try_to_vec().unwrap(),
            )
            .unwrap();

        // Add a proposal to be executed on next epoch change.
        let mut add_proposal = |proposal_id, vote| {
            let validator = shell.mode.get_validator_address().unwrap().clone();
            shell.proposal_data.insert(proposal_id);

            let proposal = InitProposalData {
                id: Some(proposal_id),
                content: Hash::default(),
                author: validator.clone(),
                voting_start_epoch: Epoch::default(),
                voting_end_epoch: Epoch::default().next(),
                grace_epoch: Epoch::default().next(),
                r#type: ProposalType::Default(None),
            };

            storage_api::governance::init_proposal(
                &mut shell.wl_storage,
                proposal,
                vec![],
                None,
            )
            .unwrap();

            let vote = VoteProposalData {
                id: proposal_id,
                vote,
                voter: validator,
                delegations: vec![],
            };
            // Vote to accept the proposal (there's only one validator, so its
            // vote decides)
            storage_api::governance::vote_proposal(&mut shell.wl_storage, vote)
                .unwrap();
        };

        // Add a proposal to be accepted and one to be rejected.
        add_proposal(0, StorageProposalVote::Yay(VoteType::Default));
        add_proposal(1, StorageProposalVote::Nay);

        // Commit the genesis state
        shell.wl_storage.commit_block().unwrap();
        shell.commit();

        // Collect all storage key-vals into a sorted map
        let store_block_state = |shell: &TestShell| -> BTreeMap<_, _> {
            shell
                .wl_storage
                .storage
                .db
                .iter_prefix(None)
                .map(|(key, val, _gas)| (key, val))
                .collect()
        };

        // Store the full state in sorted map
        let mut last_storage_state: std::collections::BTreeMap<
            String,
            Vec<u8>,
        > = store_block_state(&shell);

        // Keep applying finalize block
        let validator = shell.mode.get_validator_address().unwrap();
        let pos_params =
            namada_proof_of_stake::read_pos_params(&shell.wl_storage).unwrap();
        let consensus_key =
            namada_proof_of_stake::validator_consensus_key_handle(validator)
                .get(&shell.wl_storage, Epoch::default(), &pos_params)
                .unwrap()
                .unwrap();
        let proposer_address = HEXUPPER
            .decode(consensus_key.tm_raw_hash().as_bytes())
            .unwrap();
        let val_stake = read_validator_stake(
            &shell.wl_storage,
            &pos_params,
            validator,
            Epoch::default(),
        )
        .unwrap()
        .unwrap();

        let votes = vec![VoteInfo {
            validator: Some(Validator {
                address: proposer_address.clone(),
                power: u128::try_from(val_stake).expect("Test failed") as i64,
            }),
            signed_last_block: true,
        }];

        // Need to supply a proposer address and votes to flow through the
        // inflation code
        for _ in 0..20 {
            // Add some txs
            let mut txs = vec![];
            // create two decrypted txs
            for _ in 0..2 {
                txs.push(mk_decrypted_tx(&mut shell, &txs_key));
            }
            // create two wrapper txs
            for _ in 0..2 {
                let (_tx, processed_tx) = mk_wrapper_tx(&shell, &txs_key);
                txs.push(processed_tx);
            }

            let req = FinalizeBlock {
                txs,
                proposer_address: proposer_address.clone(),
                votes: votes.clone(),
                ..Default::default()
            };
            // merkle tree root before finalize_block
            let root_pre = shell.shell.wl_storage.storage.block.tree.root();

            let _events = shell.finalize_block(req).unwrap();

            // the merkle tree root should not change after finalize_block
            let root_post = shell.shell.wl_storage.storage.block.tree.root();
            assert_eq!(root_pre.0, root_post.0);
            let new_state = store_block_state(&shell);
            // The new state must be unchanged
            itertools::assert_equal(
                last_storage_state.iter(),
                new_state.iter(),
            );
            // Commit the block to move on to the next one
            shell.wl_storage.commit_block().unwrap();

            // Store the state after commit for the next iteration
            last_storage_state = store_block_state(&shell);
        }
    }

    /// A unit test for PoS inflationary rewards
    #[test]
    fn test_inflation_accounting() {
        // GENERAL IDEA OF THE TEST:
        // For the duration of an epoch, choose some number of times for each of
        // 4 genesis validators to propose a block and choose some arbitrary
        // voting distribution for each block. After each call of
        // finalize_block, check the validator rewards accumulators to ensure
        // that the proper inflation is being applied for each validator. Can
        // also check that the last and current block proposers are being stored
        // properly. At the end of the epoch, check that the validator rewards
        // products are appropriately updated.

        let (mut shell, _recv, _, _) = setup_with_cfg(SetupCfg {
            last_height: 0,
            num_validators: 4,
        });

        let mut validator_set: BTreeSet<WeightedValidator> =
            read_consensus_validator_set_addresses_with_stake(
                &shell.wl_storage,
                Epoch::default(),
            )
            .unwrap()
            .into_iter()
            .collect();

        let params = read_pos_params(&shell.wl_storage).unwrap();

        let val1 = validator_set.pop_first_shim().unwrap();
        let val2 = validator_set.pop_first_shim().unwrap();
        let val3 = validator_set.pop_first_shim().unwrap();
        let val4 = validator_set.pop_first_shim().unwrap();

        let get_pkh = |address, epoch| {
            let ck = validator_consensus_key_handle(&address)
                .get(&shell.wl_storage, epoch, &params)
                .unwrap()
                .unwrap();
            let hash_string = tm_consensus_key_raw_hash(&ck);
            HEXUPPER.decode(hash_string.as_bytes()).unwrap()
        };

        let pkh1 = get_pkh(val1.address.clone(), Epoch::default());
        let pkh2 = get_pkh(val2.address.clone(), Epoch::default());
        let pkh3 = get_pkh(val3.address.clone(), Epoch::default());
        let pkh4 = get_pkh(val4.address.clone(), Epoch::default());

        // All validators sign blocks initially
        let votes = vec![
            VoteInfo {
                validator: Some(Validator {
                    address: pkh1.clone(),
                    power: u128::try_from(val1.bonded_stake)
                        .expect("Test failed")
                        as i64,
                }),
                signed_last_block: true,
            },
            VoteInfo {
                validator: Some(Validator {
                    address: pkh2.clone(),
                    power: u128::try_from(val2.bonded_stake)
                        .expect("Test failed")
                        as i64,
                }),
                signed_last_block: true,
            },
            VoteInfo {
                validator: Some(Validator {
                    address: pkh3.clone(),
                    power: u128::try_from(val3.bonded_stake)
                        .expect("Test failed")
                        as i64,
                }),
                signed_last_block: true,
            },
            VoteInfo {
                validator: Some(Validator {
                    address: pkh4.clone(),
                    power: u128::try_from(val4.bonded_stake)
                        .expect("Test failed")
                        as i64,
                }),
                signed_last_block: true,
            },
        ];

        let rewards_prod_1 = validator_rewards_products_handle(&val1.address);
        let rewards_prod_2 = validator_rewards_products_handle(&val2.address);
        let rewards_prod_3 = validator_rewards_products_handle(&val3.address);
        let rewards_prod_4 = validator_rewards_products_handle(&val4.address);

        let is_decimal_equal_enough = |target: Dec, to_compare: Dec| -> bool {
            // also return false if to_compare > target since this should
            // never happen for the use cases
            if to_compare < target {
                let tolerance = Dec::new(1, POS_DECIMAL_PRECISION / 2)
                    .expect("Dec creation failed");
                let res = Dec::one() - to_compare / target;
                res < tolerance
            } else {
                to_compare == target
            }
        };

        // NOTE: Want to manually set the block proposer and the vote
        // information in a FinalizeBlock object. In non-abcipp mode,
        // the block proposer is written in ProcessProposal, so need to
        // manually do it here let proposer_address = pkh1.clone();

        // FINALIZE BLOCK 1. Tell Namada that val1 is the block proposer. We
        // won't receive votes from TM since we receive votes at a 1-block
        // delay, so votes will be empty here
        next_block_for_inflation(&mut shell, pkh1.clone(), vec![], None);
        assert!(
            rewards_accumulator_handle()
                .is_empty(&shell.wl_storage)
                .unwrap()
        );

        // FINALIZE BLOCK 2. Tell Namada that val1 is the block proposer.
        // Include votes that correspond to block 1. Make val2 the next block's
        // proposer.
        next_block_for_inflation(&mut shell, pkh2.clone(), votes.clone(), None);
        assert!(rewards_prod_1.is_empty(&shell.wl_storage).unwrap());
        assert!(rewards_prod_2.is_empty(&shell.wl_storage).unwrap());
        assert!(rewards_prod_3.is_empty(&shell.wl_storage).unwrap());
        assert!(rewards_prod_4.is_empty(&shell.wl_storage).unwrap());
        assert!(
            !rewards_accumulator_handle()
                .is_empty(&shell.wl_storage)
                .unwrap()
        );
        // Val1 was the proposer, so its reward should be larger than all
        // others, which should themselves all be equal
        let acc_sum = get_rewards_sum(&shell.wl_storage);
        assert!(is_decimal_equal_enough(Dec::one(), acc_sum));
        let acc = get_rewards_acc(&shell.wl_storage);
        assert_eq!(acc.get(&val2.address), acc.get(&val3.address));
        assert_eq!(acc.get(&val2.address), acc.get(&val4.address));
        assert!(
            acc.get(&val1.address).cloned().unwrap()
                > acc.get(&val2.address).cloned().unwrap()
        );

        // FINALIZE BLOCK 3, with val1 as proposer for the next block.
        next_block_for_inflation(&mut shell, pkh1.clone(), votes, None);
        assert!(rewards_prod_1.is_empty(&shell.wl_storage).unwrap());
        assert!(rewards_prod_2.is_empty(&shell.wl_storage).unwrap());
        assert!(rewards_prod_3.is_empty(&shell.wl_storage).unwrap());
        assert!(rewards_prod_4.is_empty(&shell.wl_storage).unwrap());
        // Val2 was the proposer for this block, so its rewards accumulator
        // should be the same as val1 now. Val3 and val4 should be equal as
        // well.
        let acc_sum = get_rewards_sum(&shell.wl_storage);
        assert!(is_decimal_equal_enough(Dec::two(), acc_sum));
        let acc = get_rewards_acc(&shell.wl_storage);
        assert_eq!(acc.get(&val1.address), acc.get(&val2.address));
        assert_eq!(acc.get(&val3.address), acc.get(&val4.address));
        assert!(
            acc.get(&val1.address).cloned().unwrap()
                > acc.get(&val3.address).cloned().unwrap()
        );

        // Now we don't receive a vote from val4.
        let votes = vec![
            VoteInfo {
                validator: Some(Validator {
                    address: pkh1.clone(),
                    power: u128::try_from(val1.bonded_stake)
                        .expect("Test failed")
                        as i64,
                }),
                signed_last_block: true,
            },
            VoteInfo {
                validator: Some(Validator {
                    address: pkh2,
                    power: u128::try_from(val2.bonded_stake)
                        .expect("Test failed")
                        as i64,
                }),
                signed_last_block: true,
            },
            VoteInfo {
                validator: Some(Validator {
                    address: pkh3,
                    power: u128::try_from(val3.bonded_stake)
                        .expect("Test failed")
                        as i64,
                }),
                signed_last_block: true,
            },
            VoteInfo {
                validator: Some(Validator {
                    address: pkh4,
                    power: u128::try_from(val4.bonded_stake)
                        .expect("Test failed")
                        as i64,
                }),
                signed_last_block: false,
            },
        ];

        // FINALIZE BLOCK 4. The next block proposer will be val1. Only val1,
        // val2, and val3 vote on this block.
        next_block_for_inflation(&mut shell, pkh1.clone(), votes.clone(), None);
        assert!(rewards_prod_1.is_empty(&shell.wl_storage).unwrap());
        assert!(rewards_prod_2.is_empty(&shell.wl_storage).unwrap());
        assert!(rewards_prod_3.is_empty(&shell.wl_storage).unwrap());
        assert!(rewards_prod_4.is_empty(&shell.wl_storage).unwrap());
        let acc_sum = get_rewards_sum(&shell.wl_storage);
        assert!(is_decimal_equal_enough(Dec::new(3, 0).unwrap(), acc_sum));
        let acc = get_rewards_acc(&shell.wl_storage);
        assert!(
            acc.get(&val1.address).cloned().unwrap()
                > acc.get(&val2.address).cloned().unwrap()
        );
        assert!(
            acc.get(&val2.address).cloned().unwrap()
                > acc.get(&val3.address).cloned().unwrap()
        );
        assert!(
            acc.get(&val3.address).cloned().unwrap()
                > acc.get(&val4.address).cloned().unwrap()
        );

        // Advance to the start of epoch 1. Val1 is the only block proposer for
        // the rest of the epoch. Val4 does not vote for the rest of the epoch.
        let height_of_next_epoch =
            shell.wl_storage.storage.next_epoch_min_start_height;
        let current_height = 4_u64;
        assert_eq!(current_height, shell.wl_storage.storage.block.height.0);

        for _ in current_height..height_of_next_epoch.0 + 2 {
            dbg!(
                get_rewards_acc(&shell.wl_storage),
                get_rewards_sum(&shell.wl_storage),
            );
            next_block_for_inflation(
                &mut shell,
                pkh1.clone(),
                votes.clone(),
                None,
            );
        }
        assert!(
            rewards_accumulator_handle()
                .is_empty(&shell.wl_storage)
                .unwrap()
        );
        let rp1 = rewards_prod_1
            .get(&shell.wl_storage, &Epoch::default())
            .unwrap()
            .unwrap();
        let rp2 = rewards_prod_2
            .get(&shell.wl_storage, &Epoch::default())
            .unwrap()
            .unwrap();
        let rp3 = rewards_prod_3
            .get(&shell.wl_storage, &Epoch::default())
            .unwrap()
            .unwrap();
        let rp4 = rewards_prod_4
            .get(&shell.wl_storage, &Epoch::default())
            .unwrap()
            .unwrap();
        assert!(rp1 > rp2);
        assert!(rp2 > rp3);
        assert!(rp3 > rp4);
    }

    fn get_rewards_acc<S>(storage: &S) -> HashMap<Address, Dec>
    where
        S: StorageRead,
    {
        rewards_accumulator_handle()
            .iter(storage)
            .unwrap()
            .map(|elem| elem.unwrap())
            .collect::<HashMap<Address, Dec>>()
    }

    fn get_rewards_sum<S>(storage: &S) -> Dec
    where
        S: StorageRead,
    {
        let acc = get_rewards_acc(storage);
        if acc.is_empty() {
            Dec::zero()
        } else {
            acc.iter().fold(Dec::zero(), |sum, elm| sum + *elm.1)
        }
    }

    /// Test that if a decrypted transaction fails because of out-of-gas, its
    /// hash is removed from storage to allow rewrapping it
    #[test]
    fn test_remove_tx_hash() {
        let (mut shell, _, _, _) = setup();
        let keypair = gen_keypair();

        let mut wasm_path = top_level_directory();
        wasm_path.push("wasm_for_tests/tx_no_op.wasm");
        let tx_code = std::fs::read(wasm_path)
            .expect("Expected a file at given code path");
<<<<<<< HEAD
        let mut wrapper = Tx::new(TxType::Wrapper(Box::new(WrapperTx::new(
            Fee {
                amount_per_gas_unit: Amount::zero(),
                token: shell.wl_storage.storage.native_token.clone(),
            },
            keypair.ref_to(),
            Epoch(0),
            GAS_LIMIT_MULTIPLIER.into(),
            #[cfg(not(feature = "mainnet"))]
            None,
            None,
        ))));
        wrapper.header.chain_id = shell.chain_id.clone();
        wrapper.set_code(Code::new(tx_code));
        wrapper.set_data(Data::new(
=======
        let mut wrapper_tx =
            Tx::from_type(TxType::Wrapper(Box::new(WrapperTx::new(
                Fee {
                    amount: Amount::zero(),
                    token: shell.wl_storage.storage.native_token.clone(),
                },
                keypair.ref_to(),
                Epoch(0),
                Default::default(),
                #[cfg(not(feature = "mainnet"))]
                None,
            ))));
        wrapper_tx.header.chain_id = shell.chain_id.clone();
        wrapper_tx.set_code(Code::new(tx_code));
        wrapper_tx.set_data(Data::new(
>>>>>>> 0c4c7871
            "Encrypted transaction data".as_bytes().to_owned(),
        ));
        let mut decrypted_tx = wrapper.clone();

        decrypted_tx.update_header(TxType::Decrypted(DecryptedTx::Decrypted {
            #[cfg(not(feature = "mainnet"))]
            has_valid_pow: false,
        }));

        // Write inner hash in storage
        let inner_hash_key = replay_protection::get_tx_hash_key(
            &wrapper.clone().update_header(TxType::Raw).header_hash(),
        );
        shell
            .wl_storage
            .storage
            .write(&inner_hash_key, vec![])
            .expect("Test failed");

        let processed_tx = ProcessedTx {
            tx: decrypted_tx.to_bytes(),
            result: TxResult {
                code: ErrorCodes::Ok.into(),
                info: "".into(),
            },
        };
        shell.enqueue_tx(wrapper, Gas::default());
        // merkle tree root before finalize_block
        let root_pre = shell.shell.wl_storage.storage.block.tree.root();

        let event = &shell
            .finalize_block(FinalizeBlock {
                txs: vec![processed_tx],
                ..Default::default()
            })
            .expect("Test failed")[0];

        // the merkle tree root should not change after finalize_block
        let root_post = shell.shell.wl_storage.storage.block.tree.root();
        assert_eq!(root_pre.0, root_post.0);

        // Check inner tx hash has been removed from storage
        assert_eq!(event.event_type.to_string(), String::from("applied"));
        let code = event.attributes.get("code").expect("Testfailed").as_str();
        assert_eq!(code, String::from(ErrorCodes::WasmRuntimeError).as_str());

        assert!(
            !shell
                .wl_storage
                .has_key(&inner_hash_key)
                .expect("Test failed")
        )
    }

    #[test]
    /// Test that the hash of the wrapper transaction is committed to storage
    /// even if the wrapper tx fails. The inner transaction hash must instead be
    /// removed
    fn test_commits_hash_if_wrapper_failure() {
        let (mut shell, _, _, _) = setup();
        let keypair = gen_keypair();

        let mut wrapper = Tx::new(TxType::Wrapper(Box::new(WrapperTx::new(
            Fee {
                amount_per_gas_unit: 0.into(),
                token: shell.wl_storage.storage.native_token.clone(),
            },
            keypair.ref_to(),
            Epoch(0),
            0.into(),
            #[cfg(not(feature = "mainnet"))]
            None,
            None,
        ))));
        wrapper.header.chain_id = shell.chain_id.clone();
        wrapper.set_code(Code::new("wasm_code".as_bytes().to_owned()));
        wrapper.set_data(Data::new(
            "Encrypted transaction data".as_bytes().to_owned(),
        ));
        wrapper.add_section(Section::Signature(Signature::new(
            wrapper.sechashes(),
            &keypair,
        )));

        let wrapper_hash_key =
            replay_protection::get_tx_hash_key(&wrapper.header_hash());
        let inner_hash_key = replay_protection::get_tx_hash_key(
            &wrapper.clone().update_header(TxType::Raw).header_hash(),
        );

        let processed_tx = ProcessedTx {
            tx: wrapper.to_bytes(),
            result: TxResult {
                code: ErrorCodes::Ok.into(),
                info: "".into(),
            },
        };

        let event = &shell
            .finalize_block(FinalizeBlock {
                txs: vec![processed_tx],
                ..Default::default()
            })
            .expect("Test failed")[0];

        // Check wrapper hash has been committed to storage even if it failed.
        // Check that, instead, the inner hash has been removed
        assert_eq!(event.event_type.to_string(), String::from("accepted"));
        let code = event.attributes.get("code").expect("Testfailed").as_str();
        assert_eq!(code, String::from(ErrorCodes::InvalidTx).as_str());

        assert!(
            shell
                .wl_storage
                .has_key(&wrapper_hash_key)
                .expect("Test failed")
        );
        assert!(
            !shell
                .wl_storage
                .has_key(&inner_hash_key)
                .expect("Test failed")
        )
    }

    // Test that if the fee payer doesn't have enough funds for fee payment the
    // ledger drains their balance. Note that because of the checks in process
    // proposal this scenario should never happen
    #[test]
    fn test_fee_payment_if_insufficient_balance() {
        let (mut shell, _, _, _) = setup();
        let keypair = gen_keypair();

        let mut wrapper = Tx::new(TxType::Wrapper(Box::new(WrapperTx::new(
            Fee {
                amount_per_gas_unit: 100.into(),
                token: shell.wl_storage.storage.native_token.clone(),
            },
            keypair.ref_to(),
            Epoch(0),
            GAS_LIMIT_MULTIPLIER.into(),
            #[cfg(not(feature = "mainnet"))]
            None,
            None,
        ))));
        wrapper.header.chain_id = shell.chain_id.clone();
        wrapper.set_code(Code::new("wasm_code".as_bytes().to_owned()));
        wrapper.set_data(Data::new(
            "Encrypted transaction data".as_bytes().to_owned(),
        ));
        wrapper.add_section(Section::Signature(Signature::new(
            wrapper.sechashes(),
            &keypair,
        )));

        let processed_tx = ProcessedTx {
            tx: wrapper.to_bytes(),
            result: TxResult {
                code: ErrorCodes::Ok.into(),
                info: "".into(),
            },
        };

        let event = &shell
            .finalize_block(FinalizeBlock {
                txs: vec![processed_tx],
                ..Default::default()
            })
            .expect("Test failed")[0];

        // Check balance of fee payer is 0
        assert_eq!(event.event_type.to_string(), String::from("accepted"));
        let code = event.attributes.get("code").expect("Testfailed").as_str();
        assert_eq!(code, String::from(ErrorCodes::InvalidTx).as_str());
        let balance_key = namada::core::types::token::balance_key(
            &shell.wl_storage.storage.native_token,
            &Address::from(&keypair.to_public()),
        );
        let balance: Amount = shell
            .wl_storage
            .read(&balance_key)
            .unwrap()
            .unwrap_or_default();

        assert_eq!(balance, 0.into())
    }

    // Test that the fees collected from a block are withdrew from the wrapper
    // signer and credited to the block proposer
    #[test]
    fn test_fee_payment_to_block_proposer() {
        let (mut shell, _, _, _) = setup();

        let validator = shell.mode.get_validator_address().unwrap().to_owned();
        let pos_params =
            namada_proof_of_stake::read_pos_params(&shell.wl_storage).unwrap();
        let consensus_key =
            namada_proof_of_stake::validator_consensus_key_handle(&validator)
                .get(&shell.wl_storage, Epoch::default(), &pos_params)
                .unwrap()
                .unwrap();
        let proposer_address = HEXUPPER
            .decode(consensus_key.tm_raw_hash().as_bytes())
            .unwrap();

        let proposer_balance = storage_api::token::read_balance(
            &shell.wl_storage,
            &shell.wl_storage.storage.native_token,
            &validator,
        )
        .unwrap();

        let mut wasm_path = top_level_directory();
        wasm_path.push("wasm_for_tests/tx_no_op.wasm");
        let tx_code = std::fs::read(wasm_path)
            .expect("Expected a file at given code path");
        let mut wrapper = Tx::new(TxType::Wrapper(Box::new(WrapperTx::new(
            Fee {
                amount_per_gas_unit: 1.into(),
                token: shell.wl_storage.storage.native_token.clone(),
            },
            crate::wallet::defaults::albert_keypair().ref_to(),
            Epoch(0),
            5_000_000.into(),
            #[cfg(not(feature = "mainnet"))]
            None,
            None,
        ))));
        wrapper.header.chain_id = shell.chain_id.clone();
        wrapper.set_code(Code::new(tx_code));
        wrapper.set_data(Data::new(
            "Enxrypted transaction data".as_bytes().to_owned(),
        ));
        wrapper.add_section(Section::Signature(Signature::new(
            wrapper.sechashes(),
            &crate::wallet::defaults::albert_keypair(),
        )));
        let fee_amount =
            wrapper.header().wrapper().unwrap().get_tx_fee().unwrap();

        let signer_balance = storage_api::token::read_balance(
            &shell.wl_storage,
            &shell.wl_storage.storage.native_token,
            &wrapper.header().wrapper().unwrap().fee_payer(),
        )
        .unwrap();

        let processed_tx = ProcessedTx {
            tx: wrapper.to_bytes(),
            result: TxResult {
                code: ErrorCodes::Ok.into(),
                info: "".into(),
            },
        };

        let event = &shell
            .finalize_block(FinalizeBlock {
                txs: vec![processed_tx],
                proposer_address,
                ..Default::default()
            })
            .expect("Test failed")[0];

        // Check fee payment
        assert_eq!(event.event_type.to_string(), String::from("accepted"));
        let code = event.attributes.get("code").expect("Test failed").as_str();
        assert_eq!(code, String::from(ErrorCodes::Ok).as_str());

        let new_proposer_balance = storage_api::token::read_balance(
            &shell.wl_storage,
            &shell.wl_storage.storage.native_token,
            &validator,
        )
        .unwrap();
        assert_eq!(
            new_proposer_balance,
            proposer_balance.checked_add(fee_amount).unwrap()
        );

        let new_signer_balance = storage_api::token::read_balance(
            &shell.wl_storage,
            &shell.wl_storage.storage.native_token,
            &wrapper.header().wrapper().unwrap().fee_payer(),
        )
        .unwrap();
        assert_eq!(
            new_signer_balance,
            signer_balance.checked_sub(fee_amount).unwrap()
        )
    }

    #[test]
    fn test_ledger_slashing() -> storage_api::Result<()> {
        let num_validators = 7_u64;
        let (mut shell, _recv, _, _) = setup_with_cfg(SetupCfg {
            last_height: 0,
            num_validators,
        });
        let mut params = read_pos_params(&shell.wl_storage).unwrap();
        params.unbonding_len = 4;
        write_pos_params(&mut shell.wl_storage, params.clone())?;

        let validator_set: Vec<WeightedValidator> =
            read_consensus_validator_set_addresses_with_stake(
                &shell.wl_storage,
                Epoch::default(),
            )
            .unwrap()
            .into_iter()
            .collect();

        let val1 = validator_set[0].clone();
        let val2 = validator_set[1].clone();

        let initial_stake = val1.bonded_stake;
        let total_initial_stake = num_validators * initial_stake;

        let get_pkh = |address, epoch| {
            let ck = validator_consensus_key_handle(&address)
                .get(&shell.wl_storage, epoch, &params)
                .unwrap()
                .unwrap();
            let hash_string = tm_consensus_key_raw_hash(&ck);
            HEXUPPER.decode(hash_string.as_bytes()).unwrap()
        };

        let mut all_pkhs: Vec<Vec<u8>> = Vec::new();
        let mut behaving_pkhs: Vec<Vec<u8>> = Vec::new();
        for (idx, validator) in validator_set.iter().enumerate() {
            // Every validator should be in the consensus set
            assert_eq!(
                validator_state_handle(&validator.address)
                    .get(&shell.wl_storage, Epoch::default(), &params)
                    .unwrap(),
                Some(ValidatorState::Consensus)
            );
            all_pkhs.push(get_pkh(validator.address.clone(), Epoch::default()));
            if idx > 1_usize {
                behaving_pkhs
                    .push(get_pkh(validator.address.clone(), Epoch::default()));
            }
        }

        let pkh1 = all_pkhs[0].clone();
        let pkh2 = all_pkhs[1].clone();

        // Finalize block 1 (no votes since this is the first block)
        next_block_for_inflation(&mut shell, pkh1.clone(), vec![], None);

        let votes = get_default_true_votes(
            &shell.wl_storage,
            shell.wl_storage.storage.block.epoch,
        );
        assert!(!votes.is_empty());
        assert_eq!(votes.len(), 7_usize);

        // For block 2, include the evidences found for block 1.
        // NOTE: Only the type, height, and validator address fields from the
        // Misbehavior struct are used in Namada
        let byzantine_validators = vec![
            Misbehavior {
                r#type: 1,
                validator: Some(Validator {
                    address: pkh1.clone(),
                    power: Default::default(),
                }),
                height: 1,
                time: Default::default(),
                total_voting_power: Default::default(),
            },
            Misbehavior {
                r#type: 2,
                validator: Some(Validator {
                    address: pkh2,
                    power: Default::default(),
                }),
                height: 1,
                time: Default::default(),
                total_voting_power: Default::default(),
            },
        ];
        next_block_for_inflation(
            &mut shell,
            pkh1.clone(),
            votes,
            Some(byzantine_validators),
        );

        let processing_epoch = shell.wl_storage.storage.block.epoch
            + params.unbonding_len
            + 1_u64
            + params.cubic_slashing_window_length;

        // Check that the ValidatorState, enqueued slashes, and validator sets
        // are properly updated
        assert_eq!(
            validator_state_handle(&val1.address)
                .get(&shell.wl_storage, Epoch::default(), &params)
                .unwrap(),
            Some(ValidatorState::Consensus)
        );
        assert_eq!(
            validator_state_handle(&val2.address)
                .get(&shell.wl_storage, Epoch::default(), &params)
                .unwrap(),
            Some(ValidatorState::Consensus)
        );
        assert!(
            enqueued_slashes_handle()
                .at(&Epoch::default())
                .is_empty(&shell.wl_storage)?
        );
        assert_eq!(
            get_num_consensus_validators(&shell.wl_storage, Epoch::default())
                .unwrap(),
            7_u64
        );
        for epoch in Epoch::default().next().iter_range(params.pipeline_len) {
            assert_eq!(
                validator_state_handle(&val1.address)
                    .get(&shell.wl_storage, epoch, &params)
                    .unwrap(),
                Some(ValidatorState::Jailed)
            );
            assert_eq!(
                validator_state_handle(&val2.address)
                    .get(&shell.wl_storage, epoch, &params)
                    .unwrap(),
                Some(ValidatorState::Jailed)
            );
            assert!(
                enqueued_slashes_handle()
                    .at(&epoch)
                    .is_empty(&shell.wl_storage)?
            );
            assert_eq!(
                get_num_consensus_validators(&shell.wl_storage, epoch).unwrap(),
                5_u64
            );
        }
        assert!(
            !enqueued_slashes_handle()
                .at(&processing_epoch)
                .is_empty(&shell.wl_storage)?
        );

        // Advance to the processing epoch
        loop {
            let votes = get_default_true_votes(
                &shell.wl_storage,
                shell.wl_storage.storage.block.epoch,
            );
            next_block_for_inflation(
                &mut shell,
                pkh1.clone(),
                votes.clone(),
                None,
            );
            // println!(
            //     "Block {} epoch {}",
            //     shell.wl_storage.storage.block.height,
            //     shell.wl_storage.storage.block.epoch
            // );
            if shell.wl_storage.storage.block.epoch == processing_epoch {
                // println!("Reached processing epoch");
                break;
            } else {
                assert!(
                    enqueued_slashes_handle()
                        .at(&shell.wl_storage.storage.block.epoch)
                        .is_empty(&shell.wl_storage)?
                );
                let stake1 = read_validator_stake(
                    &shell.wl_storage,
                    &params,
                    &val1.address,
                    shell.wl_storage.storage.block.epoch,
                )?
                .unwrap();
                let stake2 = read_validator_stake(
                    &shell.wl_storage,
                    &params,
                    &val2.address,
                    shell.wl_storage.storage.block.epoch,
                )?
                .unwrap();
                let total_stake = read_total_stake(
                    &shell.wl_storage,
                    &params,
                    shell.wl_storage.storage.block.epoch,
                )?;
                assert_eq!(stake1, initial_stake);
                assert_eq!(stake2, initial_stake);
                assert_eq!(total_stake, total_initial_stake);
            }
        }

        let num_slashes = storage_api::iter_prefix_bytes(
            &shell.wl_storage,
            &slashes_prefix(),
        )?
        .filter(|kv_res| {
            let (k, _v) = kv_res.as_ref().unwrap();
            is_validator_slashes_key(k).is_some()
        })
        .count();

        assert_eq!(num_slashes, 2);
        assert_eq!(
            validator_slashes_handle(&val1.address)
                .len(&shell.wl_storage)
                .unwrap(),
            1_u64
        );
        assert_eq!(
            validator_slashes_handle(&val2.address)
                .len(&shell.wl_storage)
                .unwrap(),
            1_u64
        );

        let slash1 = validator_slashes_handle(&val1.address)
            .get(&shell.wl_storage, 0)?
            .unwrap();
        let slash2 = validator_slashes_handle(&val2.address)
            .get(&shell.wl_storage, 0)?
            .unwrap();

        assert_eq!(slash1.r#type, SlashType::DuplicateVote);
        assert_eq!(slash2.r#type, SlashType::LightClientAttack);
        assert_eq!(slash1.epoch, Epoch::default());
        assert_eq!(slash2.epoch, Epoch::default());

        // Each validator has equal weight in this test, and two have been
        // slashed
        let frac = Dec::two() / Dec::new(7, 0).unwrap();
        let cubic_rate = Dec::new(9, 0).unwrap() * frac * frac;

        assert_eq!(slash1.rate, cubic_rate);
        assert_eq!(slash2.rate, cubic_rate);

        // Check that there are still 5 consensus validators and the 2
        // misbehaving ones are still jailed
        for epoch in shell
            .wl_storage
            .storage
            .block
            .epoch
            .iter_range(params.pipeline_len + 1)
        {
            assert_eq!(
                validator_state_handle(&val1.address)
                    .get(&shell.wl_storage, epoch, &params)
                    .unwrap(),
                Some(ValidatorState::Jailed)
            );
            assert_eq!(
                validator_state_handle(&val2.address)
                    .get(&shell.wl_storage, epoch, &params)
                    .unwrap(),
                Some(ValidatorState::Jailed)
            );
            assert_eq!(
                get_num_consensus_validators(&shell.wl_storage, epoch).unwrap(),
                5_u64
            );
        }

        // Check that the deltas at the pipeline epoch are slashed
        let pipeline_epoch =
            shell.wl_storage.storage.block.epoch + params.pipeline_len;
        let stake1 = read_validator_stake(
            &shell.wl_storage,
            &params,
            &val1.address,
            pipeline_epoch,
        )?
        .unwrap();
        let stake2 = read_validator_stake(
            &shell.wl_storage,
            &params,
            &val2.address,
            pipeline_epoch,
        )?
        .unwrap();
        let total_stake =
            read_total_stake(&shell.wl_storage, &params, pipeline_epoch)?;

        let expected_slashed = cubic_rate * initial_stake;
        assert_eq!(stake1, initial_stake - expected_slashed);
        assert_eq!(stake2, initial_stake - expected_slashed);
        assert_eq!(total_stake, total_initial_stake - 2u64 * expected_slashed);

        // Unjail one of the validators
        let current_epoch = shell.wl_storage.storage.block.epoch;
        unjail_validator(&mut shell.wl_storage, &val1.address, current_epoch)?;
        let pipeline_epoch = current_epoch + params.pipeline_len;

        // Check that the state is the same until the pipeline epoch, at which
        // point one validator is unjailed
        for epoch in shell
            .wl_storage
            .storage
            .block
            .epoch
            .iter_range(params.pipeline_len)
        {
            assert_eq!(
                validator_state_handle(&val1.address)
                    .get(&shell.wl_storage, epoch, &params)
                    .unwrap(),
                Some(ValidatorState::Jailed)
            );
            assert_eq!(
                validator_state_handle(&val2.address)
                    .get(&shell.wl_storage, epoch, &params)
                    .unwrap(),
                Some(ValidatorState::Jailed)
            );
            assert_eq!(
                get_num_consensus_validators(&shell.wl_storage, epoch).unwrap(),
                5_u64
            );
        }
        assert_eq!(
            validator_state_handle(&val1.address)
                .get(&shell.wl_storage, pipeline_epoch, &params)
                .unwrap(),
            Some(ValidatorState::Consensus)
        );
        assert_eq!(
            validator_state_handle(&val2.address)
                .get(&shell.wl_storage, pipeline_epoch, &params)
                .unwrap(),
            Some(ValidatorState::Jailed)
        );
        assert_eq!(
            get_num_consensus_validators(&shell.wl_storage, pipeline_epoch)
                .unwrap(),
            6_u64
        );

        Ok(())
    }

    /// NOTE: must call `get_default_true_votes` before every call to
    /// `next_block_for_inflation`
    #[test]
    fn test_multiple_misbehaviors() -> storage_api::Result<()> {
        for num_validators in 4u64..10u64 {
            println!("NUM VALIDATORS = {}", num_validators);
            test_multiple_misbehaviors_by_num_vals(num_validators)?;
        }
        Ok(())
    }

    /// Current test procedure (prefixed by epoch in which the event occurs):
    /// 0) Validator initial stake of 200_000
    /// 1) Delegate 67_231 to validator
    /// 1) Self-unbond 154_654
    /// 2) Unbond delegation of 18_000
    /// 3) Self-bond 9_123
    /// 4) Self-unbond 15_000
    /// 5) Delegate 8_144 to validator
    /// 6) Discover misbehavior in epoch 3
    /// 7) Discover misbehavior in epoch 3
    /// 7) Discover misbehavior in epoch 4
    fn test_multiple_misbehaviors_by_num_vals(
        num_validators: u64,
    ) -> storage_api::Result<()> {
        // Setup the network with pipeline_len = 2, unbonding_len = 4
        // let num_validators = 8_u64;
        let (mut shell, _recv, _, _) = setup_with_cfg(SetupCfg {
            last_height: 0,
            num_validators,
        });
        let mut params = read_pos_params(&shell.wl_storage).unwrap();
        params.unbonding_len = 4;
        params.max_validator_slots = 4;
        write_pos_params(&mut shell.wl_storage, params.clone())?;

        // Slash pool balance
        let nam_address = shell.wl_storage.storage.native_token.clone();
        let slash_balance_key = token::balance_key(
            &nam_address,
            &namada_proof_of_stake::SLASH_POOL_ADDRESS,
        );
        let slash_pool_balance_init: token::Amount = shell
            .wl_storage
            .read(&slash_balance_key)
            .expect("must be able to read")
            .unwrap_or_default();
        debug_assert_eq!(slash_pool_balance_init, token::Amount::default());

        let consensus_set: Vec<WeightedValidator> =
            read_consensus_validator_set_addresses_with_stake(
                &shell.wl_storage,
                Epoch::default(),
            )
            .unwrap()
            .into_iter()
            .collect();

        let val1 = consensus_set[0].clone();
        let pkh1 = get_pkh_from_address(
            &shell.wl_storage,
            &params,
            val1.address.clone(),
            Epoch::default(),
        );

        let initial_stake = val1.bonded_stake;
        let total_initial_stake = num_validators * initial_stake;

        // Finalize block 1
        next_block_for_inflation(&mut shell, pkh1.clone(), vec![], None);

        let votes = get_default_true_votes(&shell.wl_storage, Epoch::default());
        assert!(!votes.is_empty());

        // Advance to epoch 1 and
        // 1. Delegate 67231 NAM to validator
        // 2. Validator self-unbond 154654 NAM
        let current_epoch = advance_epoch(&mut shell, &pkh1, &votes, None);
        assert_eq!(shell.wl_storage.storage.block.epoch.0, 1_u64);

        // Make an account with balance and delegate some tokens
        let delegator = address::testing::gen_implicit_address();
        let del_1_amount = token::Amount::native_whole(67_231);
        let staking_token = shell.wl_storage.storage.native_token.clone();
        credit_tokens(
            &mut shell.wl_storage,
            &staking_token,
            &delegator,
            token::Amount::native_whole(200_000),
        )
        .unwrap();
        namada_proof_of_stake::bond_tokens(
            &mut shell.wl_storage,
            Some(&delegator),
            &val1.address,
            del_1_amount,
            current_epoch,
        )
        .unwrap();

        // Self-unbond
        let self_unbond_1_amount = token::Amount::native_whole(154_654);
        namada_proof_of_stake::unbond_tokens(
            &mut shell.wl_storage,
            None,
            &val1.address,
            self_unbond_1_amount,
            current_epoch,
        )
        .unwrap();

        let val_stake = namada_proof_of_stake::read_validator_stake(
            &shell.wl_storage,
            &params,
            &val1.address,
            current_epoch + params.pipeline_len,
        )
        .unwrap()
        .unwrap_or_default();

        let total_stake = namada_proof_of_stake::read_total_stake(
            &shell.wl_storage,
            &params,
            current_epoch + params.pipeline_len,
        )
        .unwrap();

        assert_eq!(
            val_stake,
            initial_stake + del_1_amount - self_unbond_1_amount
        );
        assert_eq!(
            total_stake,
            total_initial_stake + del_1_amount - self_unbond_1_amount
        );

        // Advance to epoch 2 and
        // 1. Unbond 18000 NAM from delegation
        let votes = get_default_true_votes(
            &shell.wl_storage,
            shell.wl_storage.storage.block.epoch,
        );
        let current_epoch = advance_epoch(&mut shell, &pkh1, &votes, None);
        println!("\nUnbonding in epoch 2");
        let del_unbond_1_amount = token::Amount::native_whole(18_000);
        namada_proof_of_stake::unbond_tokens(
            &mut shell.wl_storage,
            Some(&delegator),
            &val1.address,
            del_unbond_1_amount,
            current_epoch,
        )
        .unwrap();

        let val_stake = namada_proof_of_stake::read_validator_stake(
            &shell.wl_storage,
            &params,
            &val1.address,
            current_epoch + params.pipeline_len,
        )
        .unwrap()
        .unwrap_or_default();
        let total_stake = namada_proof_of_stake::read_total_stake(
            &shell.wl_storage,
            &params,
            current_epoch + params.pipeline_len,
        )
        .unwrap();
        assert_eq!(
            val_stake,
            initial_stake + del_1_amount
                - self_unbond_1_amount
                - del_unbond_1_amount
        );
        assert_eq!(
            total_stake,
            total_initial_stake + del_1_amount
                - self_unbond_1_amount
                - del_unbond_1_amount
        );

        // Advance to epoch 3 and
        // 1. Validator self-bond 9123 NAM
        let votes = get_default_true_votes(
            &shell.wl_storage,
            shell.wl_storage.storage.block.epoch,
        );
        let current_epoch = advance_epoch(&mut shell, &pkh1, &votes, None);
        println!("\nBonding in epoch 3");

        let self_bond_1_amount = token::Amount::native_whole(9_123);
        namada_proof_of_stake::bond_tokens(
            &mut shell.wl_storage,
            None,
            &val1.address,
            self_bond_1_amount,
            current_epoch,
        )
        .unwrap();

        // Advance to epoch 4
        // 1. Validator self-unbond 15000 NAM
        let votes = get_default_true_votes(
            &shell.wl_storage,
            shell.wl_storage.storage.block.epoch,
        );
        let current_epoch = advance_epoch(&mut shell, &pkh1, &votes, None);
        assert_eq!(current_epoch.0, 4_u64);

        let self_unbond_2_amount = token::Amount::native_whole(15_000);
        namada_proof_of_stake::unbond_tokens(
            &mut shell.wl_storage,
            None,
            &val1.address,
            self_unbond_2_amount,
            current_epoch,
        )
        .unwrap();

        // Advance to epoch 5 and
        // Delegate 8144 NAM to validator
        let votes = get_default_true_votes(
            &shell.wl_storage,
            shell.wl_storage.storage.block.epoch,
        );
        let current_epoch = advance_epoch(&mut shell, &pkh1, &votes, None);
        assert_eq!(current_epoch.0, 5_u64);
        println!("Delegating in epoch 5");

        // Delegate
        let del_2_amount = token::Amount::native_whole(8_144);
        namada_proof_of_stake::bond_tokens(
            &mut shell.wl_storage,
            Some(&delegator),
            &val1.address,
            del_2_amount,
            current_epoch,
        )
        .unwrap();

        println!("Advancing to epoch 6");

        // Advance to epoch 6
        let votes = get_default_true_votes(
            &shell.wl_storage,
            shell.wl_storage.storage.block.epoch,
        );
        let current_epoch = advance_epoch(&mut shell, &pkh1, &votes, None);
        assert_eq!(current_epoch.0, 6_u64);

        // Discover a misbehavior committed in epoch 3
        // NOTE: Only the type, height, and validator address fields from the
        // Misbehavior struct are used in Namada
        let misbehavior_epoch = Epoch(3_u64);
        let height = shell
            .wl_storage
            .storage
            .block
            .pred_epochs
            .first_block_heights[misbehavior_epoch.0 as usize];
        let misbehaviors = vec![Misbehavior {
            r#type: 1,
            validator: Some(Validator {
                address: pkh1.clone(),
                power: Default::default(),
            }),
            height: height.0 as i64,
            time: Default::default(),
            total_voting_power: Default::default(),
        }];
        let votes = get_default_true_votes(
            &shell.wl_storage,
            shell.wl_storage.storage.block.epoch,
        );
        next_block_for_inflation(
            &mut shell,
            pkh1.clone(),
            votes.clone(),
            Some(misbehaviors),
        );

        // Assertions
        assert_eq!(current_epoch.0, 6_u64);
        let processing_epoch = misbehavior_epoch
            + params.unbonding_len
            + 1_u64
            + params.cubic_slashing_window_length;
        let enqueued_slash = enqueued_slashes_handle()
            .at(&processing_epoch)
            .at(&val1.address)
            .front(&shell.wl_storage)
            .unwrap()
            .unwrap();
        assert_eq!(enqueued_slash.epoch, misbehavior_epoch);
        assert_eq!(enqueued_slash.r#type, SlashType::DuplicateVote);
        assert_eq!(enqueued_slash.rate, Dec::zero());
        let last_slash =
            namada_proof_of_stake::read_validator_last_slash_epoch(
                &shell.wl_storage,
                &val1.address,
            )
            .unwrap();
        assert_eq!(last_slash, Some(misbehavior_epoch));
        assert!(
            namada_proof_of_stake::validator_slashes_handle(&val1.address)
                .is_empty(&shell.wl_storage)
                .unwrap()
        );

        println!("Advancing to epoch 7");

        // Advance to epoch 7
        let current_epoch = advance_epoch(&mut shell, &pkh1, &votes, None);

        // Discover two more misbehaviors, one committed in epoch 3, one in
        // epoch 4
        let height4 = shell
            .wl_storage
            .storage
            .block
            .pred_epochs
            .first_block_heights[4];
        let misbehaviors = vec![
            Misbehavior {
                r#type: 1,
                validator: Some(Validator {
                    address: pkh1.clone(),
                    power: Default::default(),
                }),
                height: height.0 as i64,
                time: Default::default(),
                total_voting_power: Default::default(),
            },
            Misbehavior {
                r#type: 2,
                validator: Some(Validator {
                    address: pkh1.clone(),
                    power: Default::default(),
                }),
                height: height4.0 as i64,
                time: Default::default(),
                total_voting_power: Default::default(),
            },
        ];
        let votes = get_default_true_votes(
            &shell.wl_storage,
            shell.wl_storage.storage.block.epoch,
        );
        next_block_for_inflation(
            &mut shell,
            pkh1.clone(),
            votes,
            Some(misbehaviors),
        );
        assert_eq!(current_epoch.0, 7_u64);
        let enqueued_slashes_8 = enqueued_slashes_handle()
            .at(&processing_epoch)
            .at(&val1.address);
        let enqueued_slashes_9 = enqueued_slashes_handle()
            .at(&processing_epoch.next())
            .at(&val1.address);

        assert_eq!(enqueued_slashes_8.len(&shell.wl_storage).unwrap(), 2_u64);
        assert_eq!(enqueued_slashes_9.len(&shell.wl_storage).unwrap(), 1_u64);
        let last_slash =
            namada_proof_of_stake::read_validator_last_slash_epoch(
                &shell.wl_storage,
                &val1.address,
            )
            .unwrap();
        assert_eq!(last_slash, Some(Epoch(4)));
        assert!(
            namada_proof_of_stake::is_validator_frozen(
                &shell.wl_storage,
                &val1.address,
                current_epoch,
                &params
            )
            .unwrap()
        );
        assert!(
            namada_proof_of_stake::validator_slashes_handle(&val1.address)
                .is_empty(&shell.wl_storage)
                .unwrap()
        );

        let pre_stake_10 = namada_proof_of_stake::read_validator_stake(
            &shell.wl_storage,
            &params,
            &val1.address,
            Epoch(10),
        )
        .unwrap()
        .unwrap_or_default();
        assert_eq!(
            pre_stake_10,
            initial_stake + del_1_amount
                - self_unbond_1_amount
                - del_unbond_1_amount
                + self_bond_1_amount
                - self_unbond_2_amount
                + del_2_amount
        );

        println!("\nNow processing the infractions\n");

        // Advance to epoch 9, where the infractions committed in epoch 3 will
        // be processed
        let votes = get_default_true_votes(
            &shell.wl_storage,
            shell.wl_storage.storage.block.epoch,
        );
        let _ = advance_epoch(&mut shell, &pkh1, &votes, None);
        let votes = get_default_true_votes(
            &shell.wl_storage,
            shell.wl_storage.storage.block.epoch,
        );
        let current_epoch = advance_epoch(&mut shell, &pkh1, &votes, None);
        assert_eq!(current_epoch.0, 9_u64);

        let val_stake_3 = namada_proof_of_stake::read_validator_stake(
            &shell.wl_storage,
            &params,
            &val1.address,
            Epoch(3),
        )
        .unwrap()
        .unwrap_or_default();
        let val_stake_4 = namada_proof_of_stake::read_validator_stake(
            &shell.wl_storage,
            &params,
            &val1.address,
            Epoch(4),
        )
        .unwrap()
        .unwrap_or_default();

        let tot_stake_3 = namada_proof_of_stake::read_total_stake(
            &shell.wl_storage,
            &params,
            Epoch(3),
        )
        .unwrap();
        let tot_stake_4 = namada_proof_of_stake::read_total_stake(
            &shell.wl_storage,
            &params,
            Epoch(4),
        )
        .unwrap();

        let vp_frac_3 = Dec::from(val_stake_3) / Dec::from(tot_stake_3);
        let vp_frac_4 = Dec::from(val_stake_4) / Dec::from(tot_stake_4);
        let tot_frac = Dec::two() * vp_frac_3 + vp_frac_4;
        let cubic_rate = std::cmp::min(
            Dec::one(),
            Dec::new(9, 0).unwrap() * tot_frac * tot_frac,
        );
        dbg!(&cubic_rate);

        let equal_enough = |rate1: Dec, rate2: Dec| -> bool {
            let tolerance = Dec::new(1, 9).unwrap();
            rate1.abs_diff(&rate2) < tolerance
        };

        // There should be 2 slashes processed for the validator, each with rate
        // equal to the cubic slashing rate
        let val_slashes =
            namada_proof_of_stake::validator_slashes_handle(&val1.address);
        assert_eq!(val_slashes.len(&shell.wl_storage).unwrap(), 2u64);
        let is_rate_good = val_slashes
            .iter(&shell.wl_storage)
            .unwrap()
            .all(|s| equal_enough(s.unwrap().rate, cubic_rate));
        assert!(is_rate_good);

        // Check the amount of stake deducted from the futuremost epoch while
        // processing the slashes
        let post_stake_10 = namada_proof_of_stake::read_validator_stake(
            &shell.wl_storage,
            &params,
            &val1.address,
            Epoch(10),
        )
        .unwrap()
        .unwrap_or_default();
        // The amount unbonded after the infraction that affected the deltas
        // before processing is `del_unbond_1_amount + self_bond_1_amount -
        // self_unbond_2_amount` (since this self-bond was enacted then unbonded
        // all after the infraction). Thus, the additional deltas to be
        // deducted is the (infraction stake - this) * rate
        let slash_rate_3 = std::cmp::min(Dec::one(), Dec::two() * cubic_rate);
        let exp_slashed_during_processing_9 = slash_rate_3
            * (initial_stake + del_1_amount
                - self_unbond_1_amount
                - del_unbond_1_amount
                + self_bond_1_amount
                - self_unbond_2_amount);
        assert!(
            ((pre_stake_10 - post_stake_10).change()
                - exp_slashed_during_processing_9.change())
            .abs()
                < Uint::from(1000)
        );

        // Check that we can compute the stake at the pipeline epoch
        // NOTE: may be off. by 1 namnam due to rounding;
        let exp_pipeline_stake = (Dec::one() - slash_rate_3)
            * Dec::from(
                initial_stake + del_1_amount
                    - self_unbond_1_amount
                    - del_unbond_1_amount
                    + self_bond_1_amount
                    - self_unbond_2_amount,
            )
            + Dec::from(del_2_amount);

        assert!(
            exp_pipeline_stake.abs_diff(&Dec::from(post_stake_10))
                <= Dec::new(1, NATIVE_MAX_DECIMAL_PLACES).unwrap()
        );

        // Check the balance of the Slash Pool
        // TODO: finish once implemented
        // let slash_pool_balance: token::Amount = shell
        //     .wl_storage
        //     .read(&slash_balance_key)
        //     .expect("must be able to read")
        //     .unwrap_or_default();
        // let exp_slashed_3 = decimal_mult_amount(
        //     std::cmp::min(Decimal::TWO * cubic_rate, Decimal::ONE),
        //     val_stake_3 - del_unbond_1_amount + self_bond_1_amount
        //         - self_unbond_2_amount,
        // );
        // assert_eq!(slash_pool_balance, exp_slashed_3);

        let _pre_stake_11 = namada_proof_of_stake::read_validator_stake(
            &shell.wl_storage,
            &params,
            &val1.address,
            Epoch(10),
        )
        .unwrap()
        .unwrap_or_default();

        // Advance to epoch 10, where the infraction committed in epoch 4 will
        // be processed
        let votes = get_default_true_votes(
            &shell.wl_storage,
            shell.wl_storage.storage.block.epoch,
        );
        let current_epoch = advance_epoch(&mut shell, &pkh1, &votes, None);
        assert_eq!(current_epoch.0, 10_u64);

        // Check the balance of the Slash Pool
        // TODO: finish once implemented
        // let slash_pool_balance: token::Amount = shell
        //     .wl_storage
        //     .read(&slash_balance_key)
        //     .expect("must be able to read")
        //     .unwrap_or_default();

        // let exp_slashed_4 = if dec!(2) * cubic_rate >= Decimal::ONE {
        //     token::Amount::default()
        // } else if dec!(3) * cubic_rate >= Decimal::ONE {
        //     decimal_mult_amount(
        //         Decimal::ONE - dec!(2) * cubic_rate,
        //         val_stake_4 + self_bond_1_amount - self_unbond_2_amount,
        //     )
        // } else {
        //     decimal_mult_amount(
        //         std::cmp::min(cubic_rate, Decimal::ONE),
        //         val_stake_4 + self_bond_1_amount - self_unbond_2_amount,
        //     )
        // };
        // dbg!(slash_pool_balance, exp_slashed_3 + exp_slashed_4);
        // assert!(
        //     (slash_pool_balance.change()
        //         - (exp_slashed_3 + exp_slashed_4).change())
        //     .abs()
        //         <= 1
        // );

        let val_stake = read_validator_stake(
            &shell.wl_storage,
            &params,
            &val1.address,
            current_epoch + params.pipeline_len,
        )?
        .unwrap_or_default();

        let post_stake_11 = namada_proof_of_stake::read_validator_stake(
            &shell.wl_storage,
            &params,
            &val1.address,
            Epoch(10),
        )
        .unwrap()
        .unwrap_or_default();

        assert_eq!(post_stake_11, val_stake);
        // dbg!(&val_stake);
        // dbg!(pre_stake_10 - post_stake_10);

        // dbg!(&exp_slashed_during_processing_9);
        // TODO: finish once implemented
        // assert!(
        //     ((pre_stake_11 - post_stake_11).change() -
        // exp_slashed_4.change())         .abs()
        //         <= 1
        // );

        // dbg!(&val_stake, &exp_stake);
        // dbg!(exp_slashed_during_processing_8 +
        // exp_slashed_during_processing_9); dbg!(
        //     val_stake_3
        //         - (exp_slashed_during_processing_8 +
        //           exp_slashed_during_processing_9)
        // );

        // let exp_stake = val_stake_3 - del_unbond_1_amount +
        // self_bond_1_amount
        //     - self_unbond_2_amount
        //     + del_2_amount
        //     - exp_slashed_3
        //     - exp_slashed_4;

        // assert!((exp_stake.change() - post_stake_11.change()).abs() <= 1);

        for _ in 0..2 {
            let votes = get_default_true_votes(
                &shell.wl_storage,
                shell.wl_storage.storage.block.epoch,
            );
            let _ = advance_epoch(&mut shell, &pkh1, &votes, None);
        }
        let current_epoch = shell.wl_storage.storage.block.epoch;
        assert_eq!(current_epoch.0, 12_u64);

        println!("\nCHECK BOND AND UNBOND DETAILS");
        let details = namada_proof_of_stake::bonds_and_unbonds(
            &shell.wl_storage,
            None,
            None,
        )
        .unwrap();

        let del_id = BondId {
            source: delegator.clone(),
            validator: val1.address.clone(),
        };
        let self_id = BondId {
            source: val1.address.clone(),
            validator: val1.address.clone(),
        };

        let del_details = details.get(&del_id).unwrap();
        let self_details = details.get(&self_id).unwrap();
        // dbg!(del_details, self_details);

        // Check slashes
        assert_eq!(del_details.slashes, self_details.slashes);
        assert_eq!(del_details.slashes.len(), 3);
        assert_eq!(del_details.slashes[0].epoch, Epoch(3));
        assert!(equal_enough(del_details.slashes[0].rate, cubic_rate));
        assert_eq!(del_details.slashes[1].epoch, Epoch(3));
        assert!(equal_enough(del_details.slashes[1].rate, cubic_rate));
        assert_eq!(del_details.slashes[2].epoch, Epoch(4));
        assert!(equal_enough(del_details.slashes[2].rate, cubic_rate));

        // Check delegations
        assert_eq!(del_details.bonds.len(), 2);
        assert_eq!(del_details.bonds[0].start, Epoch(3));
        assert_eq!(
            del_details.bonds[0].amount,
            del_1_amount - del_unbond_1_amount
        );
        // TODO: decimal mult issues should be resolved with PR 1282
        assert!(
            (del_details.bonds[0].slashed_amount.unwrap().change()
                - std::cmp::min(
                    Dec::one(),
                    Dec::new(3, 0).unwrap() * cubic_rate
                ) * (del_1_amount.change() - del_unbond_1_amount.change()))
            .abs()
                <= Uint::from(2)
        );
        assert_eq!(del_details.bonds[1].start, Epoch(7));
        assert_eq!(del_details.bonds[1].amount, del_2_amount);
        assert_eq!(del_details.bonds[1].slashed_amount, None);

        // Check self-bonds
        assert_eq!(self_details.bonds.len(), 1);
        assert_eq!(self_details.bonds[0].start, Epoch(0));
        assert_eq!(
            self_details.bonds[0].amount,
            initial_stake - self_unbond_1_amount + self_bond_1_amount
                - self_unbond_2_amount
        );
        // TODO: not sure why this is correct??? (with + self_bond_1_amount -
        // self_unbond_2_amount)
        // TODO: Make sure this is sound and what we expect
        assert!(
            (self_details.bonds[0].slashed_amount.unwrap().change()
                - (std::cmp::min(
                    Dec::one(),
                    Dec::new(3, 0).unwrap() * cubic_rate
                ) * (initial_stake - self_unbond_1_amount
                    + self_bond_1_amount
                    - self_unbond_2_amount))
                    .change())
                <= Amount::from_uint(1000, NATIVE_MAX_DECIMAL_PLACES)
                    .unwrap()
                    .change()
        );

        // Check delegation unbonds
        assert_eq!(del_details.unbonds.len(), 1);
        assert_eq!(del_details.unbonds[0].start, Epoch(3));
        assert_eq!(del_details.unbonds[0].withdraw, Epoch(9));
        assert_eq!(del_details.unbonds[0].amount, del_unbond_1_amount);
        assert!(
            (del_details.unbonds[0].slashed_amount.unwrap().change()
                - (std::cmp::min(Dec::one(), Dec::two() * cubic_rate)
                    * del_unbond_1_amount)
                    .change())
            .abs()
                <= Uint::from(1)
        );

        // Check self-unbonds
        assert_eq!(self_details.unbonds.len(), 3);
        assert_eq!(self_details.unbonds[0].start, Epoch(0));
        assert_eq!(self_details.unbonds[0].withdraw, Epoch(8));
        assert_eq!(self_details.unbonds[1].start, Epoch(0));
        assert_eq!(self_details.unbonds[1].withdraw, Epoch(11));
        assert_eq!(self_details.unbonds[2].start, Epoch(5));
        assert_eq!(self_details.unbonds[2].withdraw, Epoch(11));
        assert_eq!(self_details.unbonds[0].amount, self_unbond_1_amount);
        assert_eq!(self_details.unbonds[0].slashed_amount, None);
        assert_eq!(
            self_details.unbonds[1].amount,
            self_unbond_2_amount - self_bond_1_amount
        );
        assert_eq!(
            self_details.unbonds[1].slashed_amount,
            Some(
                std::cmp::min(Dec::one(), Dec::new(3, 0).unwrap() * cubic_rate)
                    * (self_unbond_2_amount - self_bond_1_amount)
            )
        );
        assert_eq!(self_details.unbonds[2].amount, self_bond_1_amount);
        assert_eq!(self_details.unbonds[2].slashed_amount, None);

        println!("\nWITHDRAWING DELEGATION UNBOND");
        // let slash_pool_balance_pre_withdraw = slash_pool_balance;
        // Withdraw the delegation unbonds, which total to 18_000. This should
        // only be affected by the slashes in epoch 3
        let del_withdraw = namada_proof_of_stake::withdraw_tokens(
            &mut shell.wl_storage,
            Some(&delegator),
            &val1.address,
            current_epoch,
        )
        .unwrap();

        let exp_del_withdraw_slashed_amount =
            slash_rate_3 * del_unbond_1_amount;
        assert_eq!(
            del_withdraw,
            del_unbond_1_amount - exp_del_withdraw_slashed_amount
        );

        // TODO: finish once implemented
        // Check the balance of the Slash Pool
        // let slash_pool_balance: token::Amount = shell
        //     .wl_storage
        //     .read(&slash_balance_key)
        //     .expect("must be able to read")
        //     .unwrap_or_default();
        // dbg!(del_withdraw, slash_pool_balance);
        // assert_eq!(
        //     slash_pool_balance - slash_pool_balance_pre_withdraw,
        //     exp_del_withdraw_slashed_amount
        // );

        // println!("\nWITHDRAWING SELF UNBOND");
        // Withdraw the self unbonds, which total 154_654 + 15_000 - 9_123. Only
        // the (15_000 - 9_123) tokens are slashable.
        // let self_withdraw = namada_proof_of_stake::withdraw_tokens(
        //     &mut shell.wl_storage,
        //     None,
        //     &val1.address,
        //     current_epoch,
        // )
        // .unwrap();

        // let exp_self_withdraw_slashed_amount = decimal_mult_amount(
        //     std::cmp::min(dec!(3) * cubic_rate, Decimal::ONE),
        //     self_unbond_2_amount - self_bond_1_amount,
        // );
        // Check the balance of the Slash Pool
        // let slash_pool_balance: token::Amount = shell
        //     .wl_storage
        //     .read(&slash_balance_key)
        //     .expect("must be able to read")
        //     .unwrap_or_default();

        // dbg!(self_withdraw, slash_pool_balance);
        // dbg!(
        //     decimal_mult_amount(dec!(2) * cubic_rate, val_stake_3)
        //         + decimal_mult_amount(cubic_rate, val_stake_4)
        // );

        // assert_eq!(
        //     exp_self_withdraw_slashed_amount,
        //     slash_pool_balance
        //         - slash_pool_balance_pre_withdraw
        //         - exp_del_withdraw_slashed_amount
        // );

        Ok(())
    }

    fn get_default_true_votes<S>(storage: &S, epoch: Epoch) -> Vec<VoteInfo>
    where
        S: StorageRead,
    {
        let params = read_pos_params(storage).unwrap();
        read_consensus_validator_set_addresses_with_stake(storage, epoch)
            .unwrap()
            .into_iter()
            .map(|val| {
                let pkh = get_pkh_from_address(
                    storage,
                    &params,
                    val.address.clone(),
                    epoch,
                );
                VoteInfo {
                    validator: Some(Validator {
                        address: pkh,
                        power: u128::try_from(val.bonded_stake).unwrap() as i64,
                    }),
                    signed_last_block: true,
                }
            })
            .collect::<Vec<_>>()
    }

    fn advance_epoch(
        shell: &mut TestShell,
        proposer_address: &[u8],
        consensus_votes: &[VoteInfo],
        misbehaviors: Option<Vec<Misbehavior>>,
    ) -> Epoch {
        let current_epoch = shell.wl_storage.storage.block.epoch;
        loop {
            next_block_for_inflation(
                shell,
                proposer_address.to_owned(),
                consensus_votes.to_owned(),
                misbehaviors.clone(),
            );
            if shell.wl_storage.storage.block.epoch == current_epoch.next() {
                break;
            }
        }
        shell.wl_storage.storage.block.epoch
    }

    /// Test that updating the ethereum bridge params via governance works.
    #[tokio::test]
    async fn test_eth_bridge_param_updates() {
        let (mut shell, _broadcaster, _, mut control_receiver) =
            setup_at_height(3u64);
        let proposal_execution_key = get_proposal_execution_key(0);
        shell
            .wl_storage
            .write(&proposal_execution_key, 0u64)
            .expect("Test failed.");
        let mut tx = Tx::new(shell.chain_id.clone(), None);
        tx.add_code_from_hash(Hash::default()).add_data(0u64);
        let new_min_confirmations = MinimumConfirmations::from(unsafe {
            NonZeroU64::new_unchecked(42)
        });
        shell
            .wl_storage
            .write(&min_confirmations_key(), new_min_confirmations)
            .expect("Test failed");
        let gas_meter = VpGasMeter::new_from_tx_meter(
            &TxGasMeter::new_from_sub_limit(u64::MAX.into()),
        );
        let keys_changed = BTreeSet::from([min_confirmations_key()]);
        let verifiers = BTreeSet::default();
        let ctx = namada::ledger::native_vp::Ctx::new(
            shell.mode.get_validator_address().expect("Test failed"),
            &shell.wl_storage.storage,
            &shell.wl_storage.write_log,
            &tx,
            &TxIndex(0),
            gas_meter,
            &keys_changed,
            &verifiers,
            shell.vp_wasm_cache.clone(),
        );
        let parameters = ParametersVp { ctx };
        let result = parameters
            .validate_tx(&tx, &keys_changed, &verifiers)
            .expect("Test failed");
        assert!(result);

        // we advance forward to the next epoch
        let mut req = FinalizeBlock::default();
        req.header.time = namada::types::time::DateTimeUtc::now();
        let current_decision_height =
            shell.wl_storage.pos_queries().get_current_decision_height();
        if let Some(b) = shell.wl_storage.storage.last_block.as_mut() {
            b.height = current_decision_height + 11;
        }
        shell.finalize_block(req).expect("Test failed");
        shell.commit();

        let consensus_set: Vec<WeightedValidator> =
            read_consensus_validator_set_addresses_with_stake(
                &shell.wl_storage,
                Epoch::default(),
            )
            .unwrap()
            .into_iter()
            .collect();

        let params = read_pos_params(&shell.wl_storage).unwrap();
        let val1 = consensus_set[0].clone();
        let pkh1 = get_pkh_from_address(
            &shell.wl_storage,
            &params,
            val1.address.clone(),
            Epoch::default(),
        );

        let _ = control_receiver.recv().await.expect("Test failed");
        // Finalize block 2
        let votes = vec![VoteInfo {
            validator: Some(Validator {
                address: pkh1.clone(),
                power: u128::try_from(val1.bonded_stake).expect("Test failed")
                    as i64,
            }),
            signed_last_block: true,
        }];
        next_block_for_inflation(&mut shell, pkh1.clone(), votes, None);
        let Command::UpdateConfig(cmd) =
            control_receiver.recv().await.expect("Test failed");
        assert_eq!(u64::from(cmd.min_confirmations), 42);
    }
}<|MERGE_RESOLUTION|>--- conflicted
+++ resolved
@@ -3,13 +3,10 @@
 use std::collections::HashMap;
 
 use data_encoding::HEXUPPER;
-<<<<<<< HEAD
+use namada::core::ledger::pgf::storage::keys as pgf_storage;
+use namada::core::ledger::pgf::ADDRESS as pgf_address;
 use namada::ledger::events::EventType;
 use namada::ledger::gas::{GasMetering, TxGasMeter};
-=======
-use namada::core::ledger::pgf::storage::keys as pgf_storage;
-use namada::core::ledger::pgf::ADDRESS as pgf_address;
->>>>>>> 0c4c7871
 use namada::ledger::parameters::storage as params_storage;
 use namada::ledger::pos::{namada_proof_of_stake, staking_token_address};
 use namada::ledger::storage::EPOCH_SWITCH_BLOCKS_DELAY;
@@ -299,55 +296,7 @@
                     let has_valid_pow =
                         self.invalidate_pow_solution_if_valid(wrapper);
 
-<<<<<<< HEAD
                     let gas_meter = TxGasMeter::new(wrapper.gas_limit);
-=======
-                    // Charge fee
-                    let gas_payer =
-                        if wrapper.pk != address::masp_tx_key().ref_to() {
-                            wrapper.gas_payer()
-                        } else {
-                            address::masp()
-                        };
-
-                    let balance_key =
-                        token::balance_key(&wrapper.fee.token, &gas_payer);
-                    let balance: token::Amount = self
-                        .wl_storage
-                        .read(&balance_key)
-                        .expect("must be able to read")
-                        .unwrap_or_default();
-
-                    match balance.checked_sub(wrapper_fees) {
-                        Some(amount) => {
-                            self.wl_storage
-                                .write(&balance_key, amount)
-                                .unwrap();
-                        }
-                        None => {
-                            #[cfg(not(feature = "mainnet"))]
-                            let reject = !has_valid_pow;
-                            #[cfg(feature = "mainnet")]
-                            let reject = true;
-                            if reject {
-                                // Burn remaining funds
-                                self.wl_storage
-                                    .write(
-                                        &balance_key,
-                                        Amount::native_whole(0),
-                                    )
-                                    .unwrap();
-                                tx_event["info"] =
-                                    "Insufficient balance for fee".into();
-                                tx_event["code"] = ErrorCodes::InvalidTx.into();
-                                tx_event["gas_used"] = "0".to_string();
-
-                                response.events.push(tx_event);
-                                continue;
-                            }
-                        }
-                    }
->>>>>>> 0c4c7871
 
                     (
                         tx_event,
@@ -1197,33 +1146,19 @@
         keypair: &common::SecretKey,
     ) -> ProcessedTx {
         let tx_code = TestWasms::TxNoOp.read_bytes();
-<<<<<<< HEAD
-        let mut outer_tx = Tx::new(TxType::Wrapper(Box::new(WrapperTx::new(
-            Fee {
-                amount_per_gas_unit: 1.into(),
-                token: shell.wl_storage.storage.native_token.clone(),
-            },
-            keypair.ref_to(),
-            Epoch(0),
-            GAS_LIMIT_MULTIPLIER.into(),
-            #[cfg(not(feature = "mainnet"))]
-            None,
-            None,
-        ))));
-=======
         let mut outer_tx =
             Tx::from_type(TxType::Wrapper(Box::new(WrapperTx::new(
                 Fee {
-                    amount: MIN_FEE_AMOUNT,
+                    amount_per_gas_unit: 1.into(),
                     token: shell.wl_storage.storage.native_token.clone(),
                 },
                 keypair.ref_to(),
                 Epoch(0),
-                Default::default(),
+                GAS_LIMIT_MULTIPLIER.into(),
                 #[cfg(not(feature = "mainnet"))]
                 None,
+                None,
             ))));
->>>>>>> 0c4c7871
         outer_tx.header.chain_id = shell.chain_id.clone();
         outer_tx.set_code(Code::new(tx_code));
         outer_tx.set_data(Data::new(
@@ -1336,53 +1271,36 @@
     fn test_process_proposal_rejected_decrypted_tx() {
         let (mut shell, _, _, _) = setup();
         let keypair = gen_keypair();
-<<<<<<< HEAD
-        let mut wrapper = Tx::new(TxType::Wrapper(Box::new(WrapperTx::new(
-            Fee {
-                amount_per_gas_unit: Default::default(),
-                token: shell.wl_storage.storage.native_token.clone(),
-            },
-            keypair.ref_to(),
-            Epoch(0),
-            GAS_LIMIT_MULTIPLIER.into(),
-            #[cfg(not(feature = "mainnet"))]
-            None,
-            None,
-        ))));
-        wrapper.header.chain_id = shell.chain_id.clone();
-        wrapper.set_code(Code::new("wasm_code".as_bytes().to_owned()));
-        wrapper.set_data(Data::new(
-=======
         let mut outer_tx =
             Tx::from_type(TxType::Wrapper(Box::new(WrapperTx::new(
                 Fee {
-                    amount: Default::default(),
+                    amount_per_gas_unit: Default::default(),
                     token: shell.wl_storage.storage.native_token.clone(),
                 },
                 keypair.ref_to(),
                 Epoch(0),
-                Default::default(),
+                GAS_LIMIT_MULTIPLIER.into(),
                 #[cfg(not(feature = "mainnet"))]
+                None,
                 None,
             ))));
         outer_tx.header.chain_id = shell.chain_id.clone();
         outer_tx.set_code(Code::new("wasm_code".as_bytes().to_owned()));
         outer_tx.set_data(Data::new(
->>>>>>> 0c4c7871
             String::from("transaction data").as_bytes().to_owned(),
         ));
         let gas_limit =
-            Gas::from(wrapper.header().wrapper().unwrap().gas_limit)
-                .checked_sub(Gas::from(wrapper.to_bytes().len() as u64))
+            Gas::from(outer_tx.header().wrapper().unwrap().gas_limit)
+                .checked_sub(Gas::from(outer_tx.to_bytes().len() as u64))
                 .unwrap();
-        shell.enqueue_tx(wrapper.clone(), gas_limit);
-
-        wrapper.update_header(TxType::Decrypted(DecryptedTx::Decrypted {
+        shell.enqueue_tx(outer_tx.clone(), gas_limit);
+
+        outer_tx.update_header(TxType::Decrypted(DecryptedTx::Decrypted {
             #[cfg(not(feature = "mainnet"))]
             has_valid_pow: false,
         }));
         let processed_tx = ProcessedTx {
-            tx: wrapper.to_bytes(),
+            tx: outer_tx.to_bytes(),
             result: TxResult {
                 code: ErrorCodes::InvalidTx.into(),
                 info: "".into(),
@@ -1413,7 +1331,7 @@
 
         let keypair = crate::wallet::defaults::daewon_keypair();
         // not valid tx bytes
-        let wrapper = Tx::new(TxType::Wrapper(Box::new(WrapperTx::new(
+        let wrapper = Tx::from_type(TxType::Wrapper(Box::new(WrapperTx::new(
             Fee {
                 amount_per_gas_unit: 0.into(),
                 token: shell.wl_storage.storage.native_token.clone(),
@@ -1434,16 +1352,11 @@
             },
         };
 
-<<<<<<< HEAD
         let gas_limit =
             Gas::from(wrapper.header().wrapper().unwrap().gas_limit)
                 .checked_sub(Gas::from(wrapper.to_bytes().len() as u64))
                 .unwrap();
         shell.enqueue_tx(wrapper, gas_limit);
-=======
-        let tx = Tx::from_type(TxType::Wrapper(Box::new(wrapper)));
-        shell.enqueue_tx(tx);
->>>>>>> 0c4c7871
 
         // check that correct error message is returned
         for event in shell
@@ -2370,42 +2283,25 @@
         wasm_path.push("wasm_for_tests/tx_no_op.wasm");
         let tx_code = std::fs::read(wasm_path)
             .expect("Expected a file at given code path");
-<<<<<<< HEAD
-        let mut wrapper = Tx::new(TxType::Wrapper(Box::new(WrapperTx::new(
-            Fee {
-                amount_per_gas_unit: Amount::zero(),
-                token: shell.wl_storage.storage.native_token.clone(),
-            },
-            keypair.ref_to(),
-            Epoch(0),
-            GAS_LIMIT_MULTIPLIER.into(),
-            #[cfg(not(feature = "mainnet"))]
-            None,
-            None,
-        ))));
-        wrapper.header.chain_id = shell.chain_id.clone();
-        wrapper.set_code(Code::new(tx_code));
-        wrapper.set_data(Data::new(
-=======
         let mut wrapper_tx =
             Tx::from_type(TxType::Wrapper(Box::new(WrapperTx::new(
                 Fee {
-                    amount: Amount::zero(),
+                    amount_per_gas_unit: Amount::zero(),
                     token: shell.wl_storage.storage.native_token.clone(),
                 },
                 keypair.ref_to(),
                 Epoch(0),
-                Default::default(),
+                GAS_LIMIT_MULTIPLIER.into(),
                 #[cfg(not(feature = "mainnet"))]
+                None,
                 None,
             ))));
         wrapper_tx.header.chain_id = shell.chain_id.clone();
         wrapper_tx.set_code(Code::new(tx_code));
         wrapper_tx.set_data(Data::new(
->>>>>>> 0c4c7871
             "Encrypted transaction data".as_bytes().to_owned(),
         ));
-        let mut decrypted_tx = wrapper.clone();
+        let mut decrypted_tx = wrapper_tx.clone();
 
         decrypted_tx.update_header(TxType::Decrypted(DecryptedTx::Decrypted {
             #[cfg(not(feature = "mainnet"))]
@@ -2414,7 +2310,7 @@
 
         // Write inner hash in storage
         let inner_hash_key = replay_protection::get_tx_hash_key(
-            &wrapper.clone().update_header(TxType::Raw).header_hash(),
+            &wrapper_tx.clone().update_header(TxType::Raw).header_hash(),
         );
         shell
             .wl_storage
@@ -2429,7 +2325,7 @@
                 info: "".into(),
             },
         };
-        shell.enqueue_tx(wrapper, Gas::default());
+        shell.enqueue_tx(wrapper_tx, Gas::default());
         // merkle tree root before finalize_block
         let root_pre = shell.shell.wl_storage.storage.block.tree.root();
 
@@ -2465,18 +2361,19 @@
         let (mut shell, _, _, _) = setup();
         let keypair = gen_keypair();
 
-        let mut wrapper = Tx::new(TxType::Wrapper(Box::new(WrapperTx::new(
-            Fee {
-                amount_per_gas_unit: 0.into(),
-                token: shell.wl_storage.storage.native_token.clone(),
-            },
-            keypair.ref_to(),
-            Epoch(0),
-            0.into(),
-            #[cfg(not(feature = "mainnet"))]
-            None,
-            None,
-        ))));
+        let mut wrapper =
+            Tx::from_type(TxType::Wrapper(Box::new(WrapperTx::new(
+                Fee {
+                    amount_per_gas_unit: 0.into(),
+                    token: shell.wl_storage.storage.native_token.clone(),
+                },
+                keypair.ref_to(),
+                Epoch(0),
+                0.into(),
+                #[cfg(not(feature = "mainnet"))]
+                None,
+                None,
+            ))));
         wrapper.header.chain_id = shell.chain_id.clone();
         wrapper.set_code(Code::new("wasm_code".as_bytes().to_owned()));
         wrapper.set_data(Data::new(
@@ -2536,18 +2433,19 @@
         let (mut shell, _, _, _) = setup();
         let keypair = gen_keypair();
 
-        let mut wrapper = Tx::new(TxType::Wrapper(Box::new(WrapperTx::new(
-            Fee {
-                amount_per_gas_unit: 100.into(),
-                token: shell.wl_storage.storage.native_token.clone(),
-            },
-            keypair.ref_to(),
-            Epoch(0),
-            GAS_LIMIT_MULTIPLIER.into(),
-            #[cfg(not(feature = "mainnet"))]
-            None,
-            None,
-        ))));
+        let mut wrapper =
+            Tx::from_type(TxType::Wrapper(Box::new(WrapperTx::new(
+                Fee {
+                    amount_per_gas_unit: 100.into(),
+                    token: shell.wl_storage.storage.native_token.clone(),
+                },
+                keypair.ref_to(),
+                Epoch(0),
+                GAS_LIMIT_MULTIPLIER.into(),
+                #[cfg(not(feature = "mainnet"))]
+                None,
+                None,
+            ))));
         wrapper.header.chain_id = shell.chain_id.clone();
         wrapper.set_code(Code::new("wasm_code".as_bytes().to_owned()));
         wrapper.set_data(Data::new(
@@ -2619,18 +2517,19 @@
         wasm_path.push("wasm_for_tests/tx_no_op.wasm");
         let tx_code = std::fs::read(wasm_path)
             .expect("Expected a file at given code path");
-        let mut wrapper = Tx::new(TxType::Wrapper(Box::new(WrapperTx::new(
-            Fee {
-                amount_per_gas_unit: 1.into(),
-                token: shell.wl_storage.storage.native_token.clone(),
-            },
-            crate::wallet::defaults::albert_keypair().ref_to(),
-            Epoch(0),
-            5_000_000.into(),
-            #[cfg(not(feature = "mainnet"))]
-            None,
-            None,
-        ))));
+        let mut wrapper =
+            Tx::from_type(TxType::Wrapper(Box::new(WrapperTx::new(
+                Fee {
+                    amount_per_gas_unit: 1.into(),
+                    token: shell.wl_storage.storage.native_token.clone(),
+                },
+                crate::wallet::defaults::albert_keypair().ref_to(),
+                Epoch(0),
+                5_000_000.into(),
+                #[cfg(not(feature = "mainnet"))]
+                None,
+                None,
+            ))));
         wrapper.header.chain_id = shell.chain_id.clone();
         wrapper.set_code(Code::new(tx_code));
         wrapper.set_data(Data::new(
