--- conflicted
+++ resolved
@@ -4,17 +4,11 @@
 
 #[cfg(not(feature = "mainnet"))]
 use namada::core::ledger::testnet_pow;
-<<<<<<< HEAD
-use namada::ledger::parameters::Parameters;
-use namada::ledger::pos::into_tm_voting_power;
-use namada::ledger::storage_api::token::write_denom;
-=======
 use namada::ledger::parameters::{self, Parameters};
 use namada::ledger::pos::{into_tm_voting_power, staking_token_address};
 use namada::ledger::storage_api::token::{
-    credit_tokens, read_balance, read_total_supply,
+    credit_tokens, read_balance, read_total_supply, write_denom,
 };
->>>>>>> 45b71a60
 use namada::ledger::storage_api::StorageWrite;
 use namada::types::key::*;
 use rust_decimal::Decimal;
@@ -380,13 +374,20 @@
             read_balance(&self.wl_storage, &staking_token, &address::POS)
                 .unwrap();
 
-        tracing::info!("Genesis total native tokens: {total_nam}.");
-        tracing::info!("Total staked tokens: {total_staked_nam}.");
+        tracing::info!(
+            "Genesis total native tokens: {}.",
+            total_nam.to_string_native()
+        );
+        tracing::info!(
+            "Total staked tokens: {}.",
+            total_staked_nam.to_string_native()
+        );
 
         // Set the ratio of staked to total NAM tokens in the parameters storage
         parameters::update_staked_ratio_parameter(
             &mut self.wl_storage,
-            &(Decimal::from(total_staked_nam) / Decimal::from(total_nam)),
+            &(Decimal::try_from(total_staked_nam).unwrap()
+                / Decimal::try_from(total_nam).unwrap()),
         )
         .expect("unable to set staked ratio of NAM in storage");
 
