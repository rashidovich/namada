--- conflicted
+++ resolved
@@ -1,15 +1,12 @@
 //! Implementation of the ['VerifyHeader`], [`ProcessProposal`],
 //! and [`RevertProposal`] ABCI++ methods for the Shell
 
-<<<<<<< HEAD
 use data_encoding::HEXUPPER;
 use namada::core::hints;
 use namada::core::ledger::storage::WlStorage;
-use namada::proof_of_stake::pos_queries::PosQueries;
-=======
 use namada::core::types::hash::Hash;
 use namada::ledger::storage::TempWlStorage;
->>>>>>> 48bcb8c1
+use namada::proof_of_stake::pos_queries::PosQueries;
 use namada::types::internal::WrapperTxInQueue;
 
 use super::*;
@@ -72,13 +69,6 @@
         Default::default()
     }
 
-<<<<<<< HEAD
-    /// Check all the txs in a block. Some txs may be incorrect,
-    /// but we only reject the entire block if the order of the
-    /// included txs violates the order decided upon in the previous
-    /// block.
-    // TODO: add block space alloc validation logic to ProcessProposal
-=======
     /// Check all the txs in a block.
     /// We reject the entire block when:
     ///    - decrypted txs violate the committed order
@@ -88,7 +78,6 @@
     /// We cannot reject the block for failed checks on the decrypted txs since
     /// their order has already been committed in storage, so we simply discard
     /// the single invalid inner tx
->>>>>>> 48bcb8c1
     pub fn process_proposal(
         &self,
         req: RequestProcessProposal,
@@ -135,21 +124,7 @@
         };
 
         ProcessProposal {
-<<<<<<< HEAD
             status: status as i32,
-=======
-            status: if tx_results.iter().all(|res| {
-                matches!(
-                    ErrorCodes::from_u32(res.code).unwrap(),
-                    ErrorCodes::Ok | ErrorCodes::Undecryptable
-                )
-            }) {
-                ProposalStatus::Accept as i32
-            } else {
-                ProposalStatus::Reject as i32
-            },
-
->>>>>>> 48bcb8c1
             tx_results,
         }
     }
@@ -160,23 +135,15 @@
         txs: &[TxBytes],
     ) -> (Vec<TxResult>, ValidationMeta) {
         let mut tx_queue_iter = self.wl_storage.storage.tx_queue.iter();
-<<<<<<< HEAD
+        let mut temp_wl_storage = TempWlStorage::new(&self.wl_storage.storage);
         let mut metadata = ValidationMeta::from(&self.wl_storage);
         let tx_results = txs
             .iter()
             .map(|tx_bytes| {
-                self.process_single_tx(
+                let result = self.process_single_tx(
                     tx_bytes,
                     &mut tx_queue_iter,
                     &mut metadata,
-                )
-=======
-        let mut temp_wl_storage = TempWlStorage::new(&self.wl_storage.storage);
-        txs.iter()
-            .map(|tx_bytes| {
-                let result = self.process_single_tx(
-                    tx_bytes,
-                    &mut tx_queue_iter,
                     &mut temp_wl_storage,
                 );
                 if let ErrorCodes::Ok =
@@ -187,7 +154,6 @@
                     temp_wl_storage.write_log.drop_tx();
                 }
                 result
->>>>>>> 48bcb8c1
             })
             .collect();
         metadata.decrypted_queue_has_remaining_txs =
@@ -209,15 +175,10 @@
     ///   2: Tx is invalidly signed
     ///   3: Wasm runtime error
     ///   4: Invalid order of decrypted txs
-<<<<<<< HEAD
     ///   5. More decrypted txs than expected
     ///   6. A transaction could not be decrypted
     ///   7. Not enough block space was available for some tx
-=======
-    ///   5: More decrypted txs than expected
-    ///   6: Undecryptable inner tx
-    ///   7: Replay attack  
->>>>>>> 48bcb8c1
+    ///   8: Replay attack  
     ///
     /// INVARIANT: Any changes applied in this method must be reverted if the
     /// proposal is rejected (unless we can simply overwrite them in the
@@ -226,11 +187,8 @@
         &self,
         tx_bytes: &[u8],
         tx_queue_iter: &mut impl Iterator<Item = &'a WrapperTxInQueue>,
-<<<<<<< HEAD
         metadata: &mut ValidationMeta,
-=======
         temp_wl_storage: &mut TempWlStorage<D, H>,
->>>>>>> 48bcb8c1
     ) -> TxResult {
         // try to allocate space for this tx
         if let Err(e) = metadata.txs_bin.try_dump(tx_bytes) {
@@ -289,7 +247,6 @@
                        not supported"
                     .into(),
             },
-<<<<<<< HEAD
             TxType::Protocol(_) => TxResult {
                 code: ErrorCodes::InvalidTx.into(),
                 info: "Protocol transactions are a fun new feature that is \
@@ -299,12 +256,8 @@
             TxType::Decrypted(tx) => {
                 metadata.has_decrypted_txs = true;
                 match tx_queue_iter.next() {
-                    Some(WrapperTxInQueue {
-                        tx: wrapper,
-                        #[cfg(not(feature = "mainnet"))]
-                            has_valid_pow: _,
-                    }) => {
-                        if wrapper.tx_hash != tx.hash_commitment() {
+                    Some(wrapper) => {
+                        if wrapper.tx.tx_hash != tx.hash_commitment() {
                             TxResult {
                                 code: ErrorCodes::InvalidOrder.into(),
                                 info: "Process proposal rejected a decrypted \
@@ -320,64 +273,15 @@
                                     .into(),
                             }
                         } else {
+                            // Wrong inner tx commitment
                             TxResult {
-                                code: ErrorCodes::InvalidTx.into(),
+                                code: ErrorCodes::Undecryptable.into(),
                                 info: "The encrypted payload of tx was \
                                        incorrectly marked as un-decryptable"
                                     .into(),
-=======
-            Ok(result) => match result {
-                // If it is a raw transaction, we do no further validation
-                TxType::Raw(_) => TxResult {
-                    code: ErrorCodes::InvalidTx.into(),
-                    info: "Transaction rejected: Non-encrypted transactions \
-                           are not supported"
-                        .into(),
-                },
-                TxType::Protocol(_) => TxResult {
-                    code: ErrorCodes::InvalidTx.into(),
-                    info: "Protocol transactions are a fun new feature that \
-                           is coming soon to a blockchain near you. Patience."
-                        .into(),
-                },
-                TxType::Decrypted(tx) => {
-                    match tx_queue_iter.next() {
-                        Some(wrapper) => {
-                            if wrapper.tx.tx_hash != tx.hash_commitment() {
-                                TxResult {
-                                    code: ErrorCodes::InvalidOrder.into(),
-                                    info: "Process proposal rejected a \
-                                           decrypted transaction that \
-                                           violated the tx order determined \
-                                           in the previous block"
-                                        .into(),
-                                }
-                            } else if verify_decrypted_correctly(&tx, privkey) {
-                                TxResult {
-                                    code: ErrorCodes::Ok.into(),
-                                    info: "Process Proposal accepted this \
-                                           transaction"
-                                        .into(),
-                                }
-                            } else {
-                                // Wrong inner tx commitment
-                                TxResult {
-                                    code: ErrorCodes::Undecryptable.into(),
-                                    info: "The encrypted payload of tx was \
-                                           incorrectly marked as \
-                                           un-decryptable"
-                                        .into(),
-                                }
->>>>>>> 48bcb8c1
                             }
                         }
-                        None => TxResult {
-                            code: ErrorCodes::ExtraTxs.into(),
-                            info: "Received more decrypted txs than expected"
-                                .into(),
-                        },
                     }
-<<<<<<< HEAD
                     None => TxResult {
                         code: ErrorCodes::ExtraTxs.into(),
                         info: "Received more decrypted txs than expected"
@@ -385,7 +289,7 @@
                     },
                 }
             }
-            TxType::Wrapper(tx) => {
+            TxType::Wrapper(wrapper) => {
                 // decrypted txs shouldn't show up before wrapper txs
                 if metadata.has_decrypted_txs {
                     return TxResult {
@@ -422,7 +326,7 @@
                 }
 
                 // validate the ciphertext via Ferveo
-                if !tx.validate_ciphertext() {
+                if !wrapper.validate_ciphertext() {
                     TxResult {
                         code: ErrorCodes::InvalidTx.into(),
                         info: format!(
@@ -431,137 +335,87 @@
                         ),
                     }
                 } else {
+                    // Replay protection checks
+                    let inner_hash_key =
+                        replay_protection::get_tx_hash_key(&wrapper.tx_hash);
+                    if temp_wl_storage.has_key(&inner_hash_key).expect(
+                        "Error while checking inner tx hash key in storage",
+                    ) {
+                        return TxResult {
+                            code: ErrorCodes::ReplayTx.into(),
+                            info: format!(
+                                "Inner transaction hash {} already in \
+                                 storage, replay attempt",
+                                &wrapper.tx_hash
+                            ),
+                        };
+                    }
+
+                    // Write inner hash to WAL
+                    temp_wl_storage
+                        .write_log
+                        .write(&inner_hash_key, vec![])
+                        .expect(
+                            "Couldn't write inner transaction hash to write \
+                             log",
+                        );
+
+                    let tx = Tx::try_from(tx_bytes)
+                        .expect("Deserialization shouldn't fail");
+                    let wrapper_hash = Hash(tx.unsigned_hash());
+                    let wrapper_hash_key =
+                        replay_protection::get_tx_hash_key(&wrapper_hash);
+                    if temp_wl_storage.has_key(&wrapper_hash_key).expect(
+                        "Error while checking wrapper tx hash key in storage",
+                    ) {
+                        return TxResult {
+                            code: ErrorCodes::ReplayTx.into(),
+                            info: format!(
+                                "Wrapper transaction hash {} already in \
+                                 storage, replay attempt",
+                                wrapper_hash
+                            ),
+                        };
+                    }
+
+                    // Write wrapper hash to WAL
+                    temp_wl_storage
+                        .write_log
+                        .write(&wrapper_hash_key, vec![])
+                        .expect("Couldn't write wrapper tx hash to write log");
+
                     // If the public key corresponds to the MASP sentinel
                     // transaction key, then the fee payer is effectively
                     // the MASP, otherwise derive
                     // they payer from public key.
-                    let fee_payer = if tx.pk != masp_tx_key().ref_to() {
-                        tx.fee_payer()
+                    let fee_payer = if wrapper.pk != masp_tx_key().ref_to() {
+                        wrapper.fee_payer()
                     } else {
                         masp()
                     };
                     // check that the fee payer has sufficient balance
-                    let balance = self.get_balance(&tx.fee.token, &fee_payer);
+                    let balance =
+                        self.get_balance(&wrapper.fee.token, &fee_payer);
 
                     // In testnets, tx is allowed to skip fees if it
                     // includes a valid PoW
                     #[cfg(not(feature = "mainnet"))]
-                    let has_valid_pow = self.has_valid_pow_solution(&tx);
+                    let has_valid_pow = self.has_valid_pow_solution(&wrapper);
                     #[cfg(feature = "mainnet")]
                     let has_valid_pow = false;
 
                     if has_valid_pow || self.get_wrapper_tx_fees() <= balance {
-=======
-                }
-                TxType::Wrapper(wrapper) => {
-                    // validate the ciphertext via Ferveo
-                    if !wrapper.validate_ciphertext() {
->>>>>>> 48bcb8c1
                         TxResult {
                             code: ErrorCodes::Ok.into(),
                             info: "Process proposal accepted this transaction"
                                 .into(),
                         }
                     } else {
-<<<<<<< HEAD
                         TxResult {
                             code: ErrorCodes::InvalidTx.into(),
                             info: "The address given does not have sufficient \
                                    balance to pay fee"
                                 .into(),
-=======
-                        // Replay protection checks
-                        let inner_hash_key = replay_protection::get_tx_hash_key(
-                            &wrapper.tx_hash,
-                        );
-                        if temp_wl_storage.has_key(&inner_hash_key).expect(
-                            "Error while checking inner tx hash key in storage",
-                        ) {
-                            return TxResult {
-                                code: ErrorCodes::ReplayTx.into(),
-                                info: format!(
-                                    "Inner transaction hash {} already in \
-                                     storage, replay attempt",
-                                    &wrapper.tx_hash
-                                ),
-                            };
-                        }
-
-                        // Write inner hash to WAL
-                        temp_wl_storage
-                            .write_log
-                            .write(&inner_hash_key, vec![])
-                            .expect(
-                                "Couldn't write inner transaction hash to \
-                                 write log",
-                            );
-
-                        let tx = Tx::try_from(tx_bytes)
-                            .expect("Deserialization shouldn't fail");
-                        let wrapper_hash = Hash(tx.unsigned_hash());
-                        let wrapper_hash_key =
-                            replay_protection::get_tx_hash_key(&wrapper_hash);
-                        if temp_wl_storage.has_key(&wrapper_hash_key).expect(
-                            "Error while checking wrapper tx hash key in \
-                             storage",
-                        ) {
-                            return TxResult {
-                                code: ErrorCodes::ReplayTx.into(),
-                                info: format!(
-                                    "Wrapper transaction hash {} already in \
-                                     storage, replay attempt",
-                                    wrapper_hash
-                                ),
-                            };
-                        }
-
-                        // Write wrapper hash to WAL
-                        temp_wl_storage
-                            .write_log
-                            .write(&wrapper_hash_key, vec![])
-                            .expect(
-                                "Couldn't write wrapper tx hash to write log",
-                            );
-
-                        // If the public key corresponds to the MASP sentinel
-                        // transaction key, then the fee payer is effectively
-                        // the MASP, otherwise derive
-                        // they payer from public key.
-                        let fee_payer = if wrapper.pk != masp_tx_key().ref_to()
-                        {
-                            wrapper.fee_payer()
-                        } else {
-                            masp()
-                        };
-                        // check that the fee payer has sufficient balance
-                        let balance =
-                            self.get_balance(&wrapper.fee.token, &fee_payer);
-
-                        // In testnets, tx is allowed to skip fees if it
-                        // includes a valid PoW
-                        #[cfg(not(feature = "mainnet"))]
-                        let has_valid_pow =
-                            self.has_valid_pow_solution(&wrapper);
-                        #[cfg(feature = "mainnet")]
-                        let has_valid_pow = false;
-
-                        if has_valid_pow
-                            || self.get_wrapper_tx_fees() <= balance
-                        {
-                            TxResult {
-                                code: ErrorCodes::Ok.into(),
-                                info: "Process proposal accepted this \
-                                       transaction"
-                                    .into(),
-                            }
-                        } else {
-                            TxResult {
-                                code: ErrorCodes::InvalidTx.into(),
-                                info: "The given address does not have a \
-                                       sufficient balance to pay fee"
-                                    .into(),
-                            }
->>>>>>> 48bcb8c1
                         }
                     }
                 }
@@ -602,7 +456,7 @@
 
     use super::*;
     use crate::node::ledger::shell::test_utils::{
-        self, gen_keypair, ProcessProposal, TestError,
+        self, gen_keypair, ProcessProposal, TestError, TestShell,
     };
 
     /// Test that if a wrapper tx is not signed, the block is rejected
@@ -772,28 +626,6 @@
         )
         .sign(&keypair)
         .expect("Test failed");
-<<<<<<< HEAD
-        let response = {
-            let request = ProcessProposal {
-                txs: vec![wrapper.to_bytes()],
-            };
-            if let [resp] = shell
-                .process_proposal(request)
-                .expect("Test failed")
-                .as_slice()
-            {
-                resp.clone()
-            } else {
-                panic!("Test failed")
-            }
-        };
-        assert_eq!(response.result.code, u32::from(ErrorCodes::InvalidTx));
-        assert_eq!(
-            response.result.info,
-            "The address given does not have sufficient balance to pay fee"
-                .to_string(),
-        );
-=======
         let request = ProcessProposal {
             txs: vec![wrapper.to_bytes()],
         };
@@ -813,7 +645,6 @@
                 );
             }
         }
->>>>>>> 48bcb8c1
     }
 
     /// Test that if the account submitting the tx does
