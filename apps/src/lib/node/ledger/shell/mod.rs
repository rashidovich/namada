--- conflicted
+++ resolved
@@ -34,32 +34,19 @@
 use namada::ledger::storage::{
     DBIter, Sha256Hasher, Storage, StorageHasher, TempWlStorage, WlStorage, DB,
 };
-<<<<<<< HEAD
-use namada::ledger::storage_api::{self, StorageRead};
+use namada::ledger::storage_api::{self, StorageRead, StorageWrite};
 use namada::ledger::{ibc, parameters, pos, protocol, replay_protection};
-use namada::proof_of_stake::{self, read_pos_params, slash};
-use namada::proto::{self, Tx};
-use namada::types::address::Address;
-=======
-use namada::ledger::storage_api::{self, StorageRead, StorageWrite};
-use namada::ledger::{ibc, pos, protocol, replay_protection};
 use namada::proof_of_stake::{self, process_slashes, read_pos_params, slash};
 use namada::proto::{self, Section, Tx};
-use namada::types::address::{masp, masp_tx_key, Address};
->>>>>>> fdeaf23f
+use namada::types::address::Address;
 use namada::types::chain::ChainId;
 use namada::types::internal::TxInQueue;
 use namada::types::key::*;
 use namada::types::storage::{BlockHeight, Key, TxIndex};
 use namada::types::time::{DateTimeUtc, TimeZone, Utc};
 use namada::types::transaction::{
-<<<<<<< HEAD
-    hash_tx, process_tx, verify_decrypted_correctly, AffineCurve, DecryptedTx,
-    EllipticCurve, PairingEngine, TxType, WrapperTx,
-=======
     hash_tx, verify_decrypted_correctly, AffineCurve, DecryptedTx,
     EllipticCurve, PairingEngine, TxType,
->>>>>>> fdeaf23f
 };
 use namada::types::{address, hash, token};
 use namada::vm::wasm::{TxCache, VpCache};
@@ -758,33 +745,20 @@
             }
         };
 
-        let tx_chain_id = tx.chain_id.clone();
-        let tx_expiration = tx.expiration;
-
-        // Tx chain id
-<<<<<<< HEAD
+        let tx_chain_id = tx.header.chain_id.clone();
+        let tx_expiration = tx.header.expiration;
+
         if tx_chain_id != self.chain_id {
             response.code = ErrorCodes::InvalidChainId.into();
             response.log = format!(
                 "Tx carries a wrong chain id: expected {}, found {}",
                 self.chain_id, tx_chain_id
-=======
-        if tx.header.chain_id != self.chain_id {
-            response.code = ErrorCodes::InvalidChainId.into();
-            response.log = format!(
-                "Tx carries a wrong chain id: expected {}, found {}",
-                self.chain_id, tx.header.chain_id
->>>>>>> fdeaf23f
             );
             return response;
         }
 
         // Tx expiration
-<<<<<<< HEAD
         if let Some(exp) = tx_expiration {
-=======
-        if let Some(exp) = tx.header.expiration {
->>>>>>> fdeaf23f
             let last_block_timestamp = self.get_block_timestamp(None);
 
             if last_block_timestamp > exp {
@@ -808,8 +782,7 @@
         };
 
         // Tx type check
-<<<<<<< HEAD
-        if let TxType::Wrapper(wrapper) = tx_type {
+        if let TxType::Wrapper(wrapper) = tx_type.tx_type {
             // Tx gas limit
             let mut gas_meter = TxGasMeter::new(u64::from(&wrapper.gas_limit));
             if gas_meter.add_tx_size_gas(tx_bytes).is_err() {
@@ -833,9 +806,6 @@
                 return response;
             }
 
-=======
-        if let TxType::Wrapper(wrapper) = tx_type.tx_type {
->>>>>>> fdeaf23f
             // Replay protection check
             let mut inner_tx = tx;
             inner_tx.update_header(TxType::Raw);
@@ -916,7 +886,6 @@
         let mut cumulated_gas = 0;
         let mut vp_wasm_cache = self.vp_wasm_cache.read_only();
         let mut tx_wasm_cache = self.tx_wasm_cache.read_only();
-<<<<<<< HEAD
         let raw_tx = match Tx::try_from(tx_bytes) {
             Ok(tx) => tx,
             Err(err) => {
@@ -1004,19 +973,6 @@
                         .read(&parameters::storage::get_max_block_gas_key())
                         .expect("Error while reading storage key")
                         .expect("Missing parameter in storage"),
-=======
-        match Tx::try_from(tx_bytes) {
-            Ok(tx) => {
-                match protocol::apply_tx(
-                    tx,
-                    tx_bytes.len(),
-                    TxIndex::default(),
-                    &mut gas_meter,
-                    &mut write_log,
-                    &self.wl_storage.storage,
-                    &mut vp_wasm_cache,
-                    &mut tx_wasm_cache,
->>>>>>> fdeaf23f
                 )
             }
         };
@@ -1459,26 +1415,13 @@
         /// in the current block proposal. Takes the length of the encoded
         /// wrapper as parameter.
         #[cfg(test)]
-<<<<<<< HEAD
-        pub fn enqueue_tx(&mut self, wrapper: WrapperTx, inner_tx_gas: u64) {
-            self.shell
-                .wl_storage
-                .storage
-                .tx_queue
-                .push(WrapperTxInQueue {
-                    tx: wrapper,
-                    gas: inner_tx_gas,
-                    #[cfg(not(feature = "mainnet"))]
-                    has_valid_pow: false,
-                });
-=======
-        pub fn enqueue_tx(&mut self, tx: Tx) {
+        pub fn enqueue_tx(&mut self, tx: Tx, inner_tx_gas: u64) {
             self.shell.wl_storage.storage.tx_queue.push(TxInQueue {
                 tx,
+                gas: inner_tx_gas,
                 #[cfg(not(feature = "mainnet"))]
                 has_valid_pow: false,
             });
->>>>>>> fdeaf23f
         }
     }
 
@@ -1568,23 +1511,7 @@
             },
             &keypair,
             Epoch(0),
-<<<<<<< HEAD
             300_000.into(),
-            tx,
-            Default::default(),
-            #[cfg(not(feature = "mainnet"))]
-            None,
-            None,
-        );
-        let signed_wrapper = wrapper
-            .sign(&keypair, shell.chain_id.clone(), None)
-            .unwrap()
-            .to_bytes();
-        let gas_limit =
-            u64::from(&wrapper.gas_limit) - signed_wrapper.len() as u64;
-        shell.wl_storage.storage.tx_queue.push(WrapperTxInQueue {
-=======
-            0.into(),
             #[cfg(not(feature = "mainnet"))]
             None,
         ))));
@@ -1592,9 +1519,10 @@
         wrapper.set_code(Code::new("wasm_code".as_bytes().to_owned()));
         wrapper.set_data(Data::new("transaction data".as_bytes().to_owned()));
         wrapper.encrypt(&Default::default());
+        let gas_limit =
+            u64::from(&wrapper.gas_limit) - signed_wrapper.len() as u64;
 
         shell.wl_storage.storage.tx_queue.push(TxInQueue {
->>>>>>> fdeaf23f
             tx: wrapper,
             gas: gas_limit,
             #[cfg(not(feature = "mainnet"))]
@@ -1648,48 +1576,10 @@
 
         let keypair = super::test_utils::gen_keypair();
 
-<<<<<<< HEAD
-        let tx = Tx::new(
-            "wasm_code".as_bytes().to_owned(),
-            Some("transaction data".as_bytes().to_owned()),
-            shell.chain_id.clone(),
-            None,
-        );
-
-        let mut wrapper = WrapperTx::new(
-            Fee {
-                amount_per_gas_unit: 100.into(),
-                token: shell.wl_storage.storage.native_token.clone(),
-            },
-            &keypair,
-            Epoch(0),
-            0.into(),
-            tx,
-            Default::default(),
-            #[cfg(not(feature = "mainnet"))]
-            None,
-            None,
-        )
-        .sign(&keypair, shell.chain_id.clone(), None)
-        .expect("Wrapper signing failed");
-
-        let unsigned_wrapper = if let Some(Ok(SignedTxData {
-            data: Some(data),
-            sig: _,
-        })) = wrapper
-            .data
-            .take()
-            .map(|data| SignedTxData::try_from_slice(&data[..]))
-        {
-            Tx::new(vec![], Some(data), shell.chain_id.clone(), None)
-        } else {
-            panic!("Test failed")
-        };
-=======
         let mut unsigned_wrapper =
             Tx::new(TxType::Wrapper(Box::new(WrapperTx::new(
                 Fee {
-                    amount: 100.into(),
+                    amount_per_gas_unit: 100.into(),
                     token: shell.wl_storage.storage.native_token.clone(),
                 },
                 &keypair,
@@ -1703,7 +1593,6 @@
         unsigned_wrapper
             .set_data(Data::new("transaction data".as_bytes().to_owned()));
         unsigned_wrapper.encrypt(&Default::default());
->>>>>>> fdeaf23f
 
         let mut result = shell.mempool_validate(
             unsigned_wrapper.to_bytes().as_ref(),
@@ -1724,74 +1613,10 @@
 
         let keypair = super::test_utils::gen_keypair();
 
-<<<<<<< HEAD
-        let tx = Tx::new(
-            "wasm_code".as_bytes().to_owned(),
-            Some("transaction data".as_bytes().to_owned()),
-            shell.chain_id.clone(),
-            None,
-        );
-
-        let mut wrapper = WrapperTx::new(
-            Fee {
-                amount_per_gas_unit: 100.into(),
-                token: shell.wl_storage.storage.native_token.clone(),
-            },
-            &keypair,
-            Epoch(0),
-            0.into(),
-            tx,
-            Default::default(),
-            #[cfg(not(feature = "mainnet"))]
-            None,
-            None,
-        )
-        .sign(&keypair, shell.chain_id.clone(), None)
-        .expect("Wrapper signing failed");
-
-        let invalid_wrapper = if let Some(Ok(SignedTxData {
-            data: Some(data),
-            sig,
-        })) = wrapper
-            .data
-            .take()
-            .map(|data| SignedTxData::try_from_slice(&data[..]))
-        {
-            let mut new_wrapper = if let TxType::Wrapper(wrapper) =
-                <TxType as BorshDeserialize>::deserialize(&mut data.as_ref())
-                    .expect("Test failed")
-            {
-                wrapper
-            } else {
-                panic!("Test failed")
-            };
-
-            // we mount a malleability attack to try and remove the fee
-            new_wrapper.fee.amount_per_gas_unit = 0.into();
-            let new_data = TxType::Wrapper(new_wrapper)
-                .try_to_vec()
-                .expect("Test failed");
-            Tx::new(
-                vec![],
-                Some(
-                    SignedTxData {
-                        sig,
-                        data: Some(new_data),
-                    }
-                    .try_to_vec()
-                    .expect("Test failed"),
-                ),
-                shell.chain_id.clone(),
-                None,
-            )
-        } else {
-            panic!("Test failed");
-        };
-=======
         let mut invalid_wrapper =
             Tx::new(TxType::Wrapper(Box::new(WrapperTx::new(
                 Fee {
-                    amount: 100.into(),
+                    amount_per_gas_unit: 100.into(),
                     token: shell.wl_storage.storage.native_token.clone(),
                 },
                 &keypair,
@@ -1815,7 +1640,6 @@
             invalid_wrapper.header().wrapper().expect("Test failed");
         new_wrapper.fee.amount = 0.into();
         invalid_wrapper.update_header(TxType::Wrapper(Box::new(new_wrapper)));
->>>>>>> fdeaf23f
 
         let mut result = shell.mempool_validate(
             invalid_wrapper.to_bytes().as_ref(),
@@ -1861,23 +1685,7 @@
             },
             &keypair,
             Epoch(0),
-<<<<<<< HEAD
             GAS_LIMIT_MULTIPLIER.into(),
-            tx,
-            Default::default(),
-            #[cfg(not(feature = "mainnet"))]
-            None,
-            None,
-        )
-        .sign(&keypair, shell.chain_id.clone(), None)
-        .expect("Wrapper signing failed");
-
-        let tx_type = match process_tx(wrapper.clone()).expect("Test failed") {
-            TxType::Wrapper(t) => t,
-            _ => panic!("Test failed"),
-        };
-=======
-            0.into(),
             #[cfg(not(feature = "mainnet"))]
             None,
         ))));
@@ -1889,7 +1697,6 @@
             &keypair,
         )));
         wrapper.encrypt(&Default::default());
->>>>>>> fdeaf23f
 
         // Write wrapper hash to storage
         let wrapper_hash = wrapper.header_hash();
