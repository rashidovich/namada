--- conflicted
+++ resolved
@@ -182,14 +182,6 @@
     Ok(passphrase)
 }
 
-<<<<<<< HEAD
-    pub fn find_viewing_key(
-        &self,
-        alias: impl AsRef<str>,
-    ) -> Result<&ExtendedViewingKey, FindKeyError> {
-        self.store
-            .find_viewing_key(alias.as_ref())
-=======
 /// Generate keypair
 /// for signing protocol txs and for the DKG (which will also be stored)
 /// A protocol keypair may be optionally provided, indicating that
@@ -210,7 +202,6 @@
                     .take()
                     .map(|data| data.keys.protocol_keypair.clone())
             })
->>>>>>> fdeaf23f
             .ok_or(FindKeyError::KeyNotFound)
     });
     match protocol_keypair {
