[package]
name = "namada_apps"
description = "Namada CLI apps"
resolver = "2"
default-run = "namada"
authors.workspace = true
edition.workspace = true
documentation.workspace = true
homepage.workspace = true
keywords.workspace = true
license.workspace = true
readme.workspace = true
repository.workspace = true
version.workspace = true

# See more keys and their definitions at https://doc.rust-lang.org/cargo/reference/manifest.html

[lib]
name = "namada_apps"
path = "src/lib/mod.rs"

# Namada CLI that aggregates some common commands for the node and the client
[[bin]]
doc = false
name = "namada"
path = "src/bin/namada/main.rs"

# Namada node
[[bin]]
doc = false
name = "namadan"
path = "src/bin/namada-node/main.rs"

# Namada client
[[bin]]
doc = false
name = "namadac"
path = "src/bin/namada-client/main.rs"

# Namada wallet
[[bin]]
doc = false
name = "namadaw"
path = "src/bin/namada-wallet/main.rs"

# Namada relayer
[[bin]]
doc = false
name = "namadar"
path = "src/bin/namada-relayer/main.rs"

[features]
default = ["std", "abciplus"]
mainnet = [
  "namada/mainnet",
]
dev = ["namada/dev"]
std = ["ed25519-consensus/std", "rand/std", "rand_core/std", "namada/std", "namada_sdk/std"]
# for integration tests and test utilies
testing = ["dev", "namada_test_utils"]

abciplus = [
    "namada/abciplus",
    "namada/tendermint-rpc",
]


[dependencies]
namada = {path = "../shared", features = ["ferveo-tpke", "masp-tx-gen", "multicore", "http-client"]}
<<<<<<< HEAD
namada_sdk = {path = "../sdk", default-features = false, features = ["wasm-runtime", "masp-tx-gen"]}
=======
namada_test_utils = {path = "../test_utils", optional = true}
>>>>>>> bc2e2859
ark-serialize.workspace = true
ark-std.workspace = true
arse-merkle-tree = { workspace = true, features = ["blake2b"] }
assert_matches.workspace = true
async-trait.workspace = true
base64.workspace = true
bech32.workspace = true
bimap.workspace = true
blake2b-rs.workspace = true
borsh.workspace = true
borsh-ext.workspace = true
byte-unit.workspace = true
byteorder.workspace = true
clap.workspace = true
color-eyre.workspace = true
config.workspace = true
data-encoding.workspace = true
derivative.workspace = true
directories.workspace = true
ed25519-consensus.workspace = true
ethabi.workspace = true
ethbridge-bridge-events.workspace = true
ethbridge-events.workspace = true
eyre.workspace = true
fd-lock.workspace = true
ferveo-common.workspace = true
ferveo.workspace = true
flate2.workspace = true
futures.workspace = true
itertools.workspace = true
lazy_static.workspace= true
libc.workspace = true
libloading.workspace = true
masp_primitives = { workspace = true, features = ["transparent-inputs"] }
masp_proofs = { workspace = true, features = ["bundled-prover", "download-params"] }
num_cpus.workspace = true
num256.workspace = true
num-derive.workspace = true
num-rational.workspace = true
num-traits.workspace = true
once_cell.workspace = true
orion.workspace = true
prost-types.workspace = true
prost.workspace = true
rand_core.workspace = true
rand.workspace = true
rayon.workspace = true
regex.workspace = true
reqwest.workspace = true
ripemd.workspace = true
rlimit.workspace = true
rocksdb.workspace = true
rpassword.workspace = true
serde_bytes.workspace = true
serde_json = {workspace = true, features = ["raw_value"]}
serde.workspace = true
sha2.workspace = true
signal-hook.workspace = true
sysinfo.workspace = true
tar.workspace = true
tempfile.workspace = true
tendermint-config.workspace = true
thiserror.workspace = true
tokio = {workspace = true, features = ["full"]}
toml.workspace = true
tonic.workspace = true
tower-abci.workspace = true
tower.workspace = true
tracing-appender.workspace = true
tracing-log.workspace = true
tracing-subscriber = { workspace = true, features = ["std", "json", "ansi", "tracing-log"]}
tracing.workspace = true
winapi.workspace = true
zeroize.workspace = true

warp = "0.3.2"
bytes = "1.1.0"

[dev-dependencies]
assert_matches = "1.5.0"
namada = {path = "../shared", default-features = false, features = ["testing", "wasm-runtime"]}
namada_test_utils = {path = "../test_utils"}
bit-set.workspace = true
proptest.workspace = true
test-log.workspace = true
tokio-test.workspace = true

[build-dependencies]
git2.workspace = true<|MERGE_RESOLUTION|>--- conflicted
+++ resolved
@@ -67,11 +67,8 @@
 
 [dependencies]
 namada = {path = "../shared", features = ["ferveo-tpke", "masp-tx-gen", "multicore", "http-client"]}
-<<<<<<< HEAD
 namada_sdk = {path = "../sdk", default-features = false, features = ["wasm-runtime", "masp-tx-gen"]}
-=======
 namada_test_utils = {path = "../test_utils", optional = true}
->>>>>>> bc2e2859
 ark-serialize.workspace = true
 ark-std.workspace = true
 arse-merkle-tree = { workspace = true, features = ["blake2b"] }
