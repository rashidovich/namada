//! By default, these tests will run in release mode. This can be disabled
//! by setting environment variable `ANOMA_E2E_DEBUG=true`. For debugging,
//! you'll typically also want to set `RUST_BACKTRACE=1`, e.g.:
//!
//! ```ignore,shell
//! ANOMA_E2E_DEBUG=true RUST_BACKTRACE=1 cargo test e2e::ledger_tests -- --test-threads=1 --nocapture
//! ```
//!
//! To keep the temporary files created by a test, use env var
//! `ANOMA_E2E_KEEP_TEMP=true`.

use std::process::Command;
use std::sync::Arc;
use std::time::{Duration, Instant};

use borsh::BorshSerialize;
use color_eyre::eyre::Result;
use namada::types::token;
use namada_apps::config::genesis::genesis_config::{
    GenesisConfig, ParametersConfig, PosParamsConfig,
};
use serde_json::json;
use setup::constants::*;

use crate::e2e::helpers::{
    find_address, find_voting_power, get_actor_rpc, get_epoch,
};
use crate::e2e::setup::{self, sleep, Bin, Who};
use crate::{run, run_as};

/// Test that when we "run-ledger" with all the possible command
/// combinations from fresh state, the node starts-up successfully for both a
/// validator and non-validator user.
#[test]
fn run_ledger() -> Result<()> {
    let test = setup::single_node_net()?;
    let cmd_combinations = vec![vec!["ledger"], vec!["ledger", "run"]];

    // Start the ledger as a validator
    for args in &cmd_combinations {
        let mut ledger =
            run_as!(test, Who::Validator(0), Bin::Node, args, Some(40))?;
        ledger.exp_string("Anoma ledger node started")?;
        ledger.exp_string("This node is a validator")?;
    }

    // Start the ledger as a non-validator
    for args in &cmd_combinations {
        let mut ledger =
            run_as!(test, Who::NonValidator, Bin::Node, args, Some(40))?;
        ledger.exp_string("Anoma ledger node started")?;
        ledger.exp_string("This node is a fullnode")?;
    }

    Ok(())
}

/// In this test we:
/// 1. Run 2 genesis validator ledger nodes and 1 non-validator node
/// 2. Submit a valid token transfer tx
/// 3. Check that all the nodes processed the tx with the same result
#[test]
fn test_node_connectivity() -> Result<()> {
    // Setup 2 genesis validator nodes
    let test =
        setup::network(|genesis| setup::add_validators(1, genesis), None)?;

    // 1. Run 2 genesis validator ledger nodes and 1 non-validator node
    let args = ["ledger"];
    let mut validator_0 =
        run_as!(test, Who::Validator(0), Bin::Node, args, Some(40))?;
    validator_0.exp_string("Anoma ledger node started")?;
    validator_0.exp_string("This node is a validator")?;
    let mut validator_1 =
        run_as!(test, Who::Validator(1), Bin::Node, args, Some(40))?;
    validator_1.exp_string("Anoma ledger node started")?;
    validator_1.exp_string("This node is a validator")?;
    let mut non_validator =
        run_as!(test, Who::NonValidator, Bin::Node, args, Some(40))?;
    non_validator.exp_string("Anoma ledger node started")?;
    non_validator.exp_string("This node is a fullnode")?;

    let bg_validator_0 = validator_0.background();
    let bg_validator_1 = validator_1.background();
    let bg_non_validator = non_validator.background();

    // 2. Submit a valid token transfer tx
    let validator_one_rpc = get_actor_rpc(&test, &Who::Validator(0));
    let tx_args = [
        "transfer",
        "--source",
        BERTHA,
        "--target",
        ALBERT,
        "--token",
        XAN,
        "--amount",
        "10.1",
        "--fee-amount",
        "0",
        "--gas-limit",
        "0",
        "--fee-token",
        XAN,
        "--ledger-address",
        &validator_one_rpc,
    ];
    let mut client = run!(test, Bin::Client, tx_args, Some(40))?;
    client.exp_string("Transaction is valid.")?;
    client.assert_success();

    // 3. Check that all the nodes processed the tx with the same result
    let mut validator_0 = bg_validator_0.foreground();
    let mut validator_1 = bg_validator_1.foreground();
    let mut non_validator = bg_non_validator.foreground();

    let expected_result = "all VPs accepted transaction";
    validator_0.exp_string(expected_result)?;
    validator_1.exp_string(expected_result)?;
    non_validator.exp_string(expected_result)?;

    Ok(())
}

/// In this test we:
/// 1. Start up the ledger
/// 2. Kill the tendermint process
/// 3. Check that the node detects this
/// 4. Check that the node shuts down
#[test]
fn test_anoma_shuts_down_if_tendermint_dies() -> Result<()> {
    let test = setup::single_node_net()?;

    // 1. Run the ledger node
    let mut ledger =
        run_as!(test, Who::Validator(0), Bin::Node, &["ledger"], Some(40))?;

    ledger.exp_string("Anoma ledger node started")?;

    // 2. Kill the tendermint node
    sleep(1);
    Command::new("pkill")
        .args(&["tendermint"])
        .spawn()
        .expect("Test failed")
        .wait()
        .expect("Test failed");

    // 3. Check that anoma detects that the tendermint node is dead
    ledger.exp_string("Tendermint node is no longer running.")?;

    // 4. Check that the ledger node shuts down
    ledger.exp_string("Anoma ledger node has shut down.")?;
    ledger.exp_eof()?;

    Ok(())
}

/// In this test we:
/// 1. Run the ledger node
/// 2. Shut it down
/// 3. Run the ledger again, it should load its previous state
/// 4. Shut it down
/// 5. Reset the ledger's state
/// 6. Run the ledger again, it should start from fresh state
#[test]
fn run_ledger_load_state_and_reset() -> Result<()> {
    let test = setup::single_node_net()?;

    // 1. Run the ledger node
    let mut ledger =
        run_as!(test, Who::Validator(0), Bin::Node, &["ledger"], Some(40))?;

    ledger.exp_string("Anoma ledger node started")?;
    // There should be no previous state
    ledger.exp_string("No state could be found")?;
    // Wait to commit a block
    ledger.exp_regex(r"Committed block hash.*, height: [0-9]+")?;

    // 2. Shut it down
    ledger.send_control('c')?;
    // Wait for the node to stop running to finish writing the state and tx
    // queue
    ledger.exp_string("Anoma ledger node has shut down.")?;
    ledger.exp_eof()?;
    drop(ledger);

    // 3. Run the ledger again, it should load its previous state
    let mut ledger =
        run_as!(test, Who::Validator(0), Bin::Node, &["ledger"], Some(40))?;

    ledger.exp_string("Anoma ledger node started")?;

    // There should be previous state now
    ledger.exp_string("Last state root hash:")?;

    // 4. Shut it down
    ledger.send_control('c')?;
    // Wait for it to stop
    ledger.exp_eof()?;
    drop(ledger);

    // 5. Reset the ledger's state
    let mut session = run_as!(
        test,
        Who::Validator(0),
        Bin::Node,
        &["ledger", "reset"],
        Some(10),
    )?;
    session.exp_eof()?;

    // 6. Run the ledger again, it should start from fresh state
    let mut session =
        run_as!(test, Who::Validator(0), Bin::Node, &["ledger"], Some(40))?;

    session.exp_string("Anoma ledger node started")?;

    // There should be no previous state
    session.exp_string("No state could be found")?;

    Ok(())
}

/// In this test we:
/// 1. Run the ledger node
/// 2. Submit a token transfer tx
/// 3. Submit a transaction to update an account's validity predicate
/// 4. Submit a custom tx
/// 5. Submit a tx to initialize a new account
/// 6. Query token balance
/// 7. Query the raw bytes of a storage key
#[test]
fn ledger_txs_and_queries() -> Result<()> {
    let test = setup::network(|genesis| genesis, None)?;

    // 1. Run the ledger node
    let mut ledger =
        run_as!(test, Who::Validator(0), Bin::Node, &["ledger"], Some(40))?;

    ledger.exp_string("Anoma ledger node started")?;
    let _bg_ledger = ledger.background();

    let vp_user = wasm_abs_path(VP_USER_WASM);
    let vp_user = vp_user.to_string_lossy();
    let tx_no_op = wasm_abs_path(TX_NO_OP_WASM);
    let tx_no_op = tx_no_op.to_string_lossy();

    let validator_one_rpc = get_actor_rpc(&test, &Who::Validator(0));

    let txs_args = vec![
        // 2. Submit a token transfer tx
        vec![
            "transfer",
            "--source",
            BERTHA,
            "--target",
            ALBERT,
            "--token",
            XAN,
            "--amount",
            "10.1",
            "--fee-amount",
            "0",
            "--gas-limit",
            "0",
            "--fee-token",
            XAN,
            "--ledger-address",
            &validator_one_rpc,
        ],
        // 3. Submit a transaction to update an account's validity
        // predicate
        vec![
            "update",
             "--address",
             BERTHA,
             "--code-path",
             &vp_user,
             "--fee-amount",
             "0",
             "--gas-limit",
             "0",
             "--fee-token",
             XAN,
            "--ledger-address",
            &validator_one_rpc,
        ],
        // 4. Submit a custom tx
        vec![
            "tx",
            "--signer",
            BERTHA,
            "--code-path",
            &tx_no_op,
            "--data-path",
            "README.md",
            "--fee-amount",
            "0",
            "--gas-limit",
            "0",
            "--fee-token",
            XAN,
            "--ledger-address",
            &validator_one_rpc
        ],
        // 5. Submit a tx to initialize a new account
        vec![
            "init-account",
            "--source",
            BERTHA,
            "--public-key",
            // Value obtained from `namada::types::key::ed25519::tests::gen_keypair`
            "001be519a321e29020fa3cbfbfd01bd5e92db134305609270b71dace25b5a21168",
            "--code-path",
            &vp_user,
            "--alias",
            "Test-Account",
            "--fee-amount",
            "0",
            "--gas-limit",
            "0",
            "--fee-token",
            XAN,
            "--ledger-address",
            &validator_one_rpc,
        ],
    ];

    for tx_args in &txs_args {
        for &dry_run in &[true, false] {
            let tx_args = if dry_run {
                vec![tx_args.clone(), vec!["--dry-run"]].concat()
            } else {
                tx_args.clone()
            };
            let mut client = run!(test, Bin::Client, tx_args, Some(40))?;

            if !dry_run {
                client.exp_string("Transaction accepted")?;
                client.exp_string("Transaction applied")?;
            }
            client.exp_string("Transaction is valid.")?;
            client.assert_success();
        }
    }

    let query_args_and_expected_response = vec![
        // 6. Query token balance
        (
            vec![
                "balance",
                "--owner",
                BERTHA,
                "--token",
                XAN,
                "--ledger-address",
                &validator_one_rpc,
            ],
            // expect a decimal
            r"XAN: \d+(\.\d+)?",
        ),
    ];
    for (query_args, expected) in &query_args_and_expected_response {
        let mut client = run!(test, Bin::Client, query_args, Some(40))?;
        client.exp_regex(expected)?;

        client.assert_success();
    }
    let christel = find_address(&test, CHRISTEL)?;
    // as setup in `genesis/e2e-tests-single-node.toml`
    let christel_balance = token::Amount::whole(1000000);
    let xan = find_address(&test, XAN)?;
    let storage_key = token::balance_key(&xan, &christel).to_string();
    let query_args_and_expected_response = vec![
        // 7. Query storage key and get hex-encoded raw bytes
        (
            vec![
                "query-bytes",
                "--storage-key",
                &storage_key,
                "--ledger-address",
                &validator_one_rpc,
            ],
            // expect hex encoded of borsh encoded bytes
            hex::encode(christel_balance.try_to_vec().unwrap()),
        ),
    ];
    for (query_args, expected) in &query_args_and_expected_response {
        let mut client = run!(test, Bin::Client, query_args, Some(40))?;
        client.exp_string(expected)?;

        client.assert_success();
    }

    Ok(())
}

/// In this test we:
/// 1. Run the ledger node
/// 2. Submit an invalid transaction (disallowed by state machine)
/// 3. Shut down the ledger
/// 4. Restart the ledger
/// 5. Submit and invalid transactions (malformed)
#[test]
fn invalid_transactions() -> Result<()> {
    let test = setup::single_node_net()?;

    // 1. Run the ledger node
    let mut ledger =
        run_as!(test, Who::Validator(0), Bin::Node, &["ledger"], Some(40))?;
    ledger.exp_string("Anoma ledger node started")?;
    // Wait to commit a block
    ledger.exp_regex(r"Committed block hash.*, height: [0-9]+")?;

    let bg_ledger = ledger.background();

    // 2. Submit a an invalid transaction (trying to mint tokens should fail
    // in the token's VP)
    let tx_data_path = test.test_dir.path().join("tx.data");
    let transfer = token::Transfer {
        source: find_address(&test, DAEWON)?,
        target: find_address(&test, ALBERT)?,
        token: find_address(&test, XAN)?,
        amount: token::Amount::whole(1),
    };
    let data = transfer
        .try_to_vec()
        .expect("Encoding unsigned transfer shouldn't fail");
    let tx_wasm_path = wasm_abs_path(TX_MINT_TOKENS_WASM);
    std::fs::write(&tx_data_path, data).unwrap();
    let tx_wasm_path = tx_wasm_path.to_string_lossy();
    let tx_data_path = tx_data_path.to_string_lossy();

    let validator_one_rpc = get_actor_rpc(&test, &Who::Validator(0));

    let tx_args = vec![
        "tx",
        "--code-path",
        &tx_wasm_path,
        "--data-path",
        &tx_data_path,
        "--signing-key",
        DAEWON,
        "--fee-amount",
        "0",
        "--gas-limit",
        "0",
        "--fee-token",
        XAN,
        "--ledger-address",
        &validator_one_rpc,
    ];

    let mut client = run!(test, Bin::Client, tx_args, Some(40))?;
    client.exp_string("Transaction accepted")?;
    client.exp_string("Transaction applied")?;
    client.exp_string("Transaction is invalid")?;
    client.exp_string(r#""code": "1"#)?;

    client.assert_success();
    let mut ledger = bg_ledger.foreground();
    ledger.exp_string("some VPs rejected transaction")?;

    // Wait to commit a block
    ledger.exp_regex(r"Committed block hash.*, height: [0-9]+")?;

    // 3. Shut it down
    ledger.send_control('c')?;
    // Wait for the node to stop running to finish writing the state and tx
    // queue
    ledger.exp_string("Anoma ledger node has shut down.")?;
    ledger.exp_eof()?;
    drop(ledger);

    // 4. Restart the ledger
    let mut ledger =
        run_as!(test, Who::Validator(0), Bin::Node, &["ledger"], Some(40))?;

    ledger.exp_string("Anoma ledger node started")?;

    // There should be previous state now
    ledger.exp_string("Last state root hash:")?;
    let _bg_ledger = ledger.background();

    // 5. Submit an invalid transactions (invalid token address)
    let tx_args = vec![
        "transfer",
        "--source",
        DAEWON,
        "--signing-key",
        DAEWON,
        "--target",
        ALBERT,
        "--token",
        BERTHA,
        "--amount",
        "1_000_000.1",
        "--fee-amount",
        "0",
        "--gas-limit",
        "0",
        "--fee-token",
        XAN,
        // Force to ignore client check that fails on the balance check of the
        // source address
        "--force",
        "--ledger-address",
        &validator_one_rpc,
    ];

    let mut client = run!(test, Bin::Client, tx_args, Some(40))?;
    client.exp_string("Transaction accepted")?;
    client.exp_string("Transaction applied")?;

    client.exp_string("Error trying to apply a transaction")?;

    client.exp_string(r#""code": "3"#)?;

    client.assert_success();
    Ok(())
}

/// PoS bonding, unbonding and withdrawal tests. In this test we:
///
/// 1. Run the ledger node with shorter epochs for faster progression
/// 2. Submit a self-bond for the genesis validator
/// 3. Submit a delegation to the genesis validator
/// 4. Submit an unbond of the self-bond
/// 5. Submit an unbond of the delegation
/// 6. Wait for the unbonding epoch
/// 7. Submit a withdrawal of the self-bond
/// 8. Submit a withdrawal of the delegation
#[test]
fn pos_bonds() -> Result<()> {
    let unbonding_len = 2;
    let test = setup::network(
        |genesis| {
            let parameters = ParametersConfig {
                min_num_of_blocks: 2,
                min_duration: 1,
                max_expected_time_per_block: 1,
                ..genesis.parameters
            };
            let pos_params = PosParamsConfig {
                pipeline_len: 1,
                unbonding_len,
                ..genesis.pos_params
            };
            GenesisConfig {
                parameters,
                pos_params,
                ..genesis
            }
        },
        None,
    )?;

    // 1. Run the ledger node
    let mut ledger =
        run_as!(test, Who::Validator(0), Bin::Node, &["ledger"], Some(40))?;

    ledger.exp_string("Anoma ledger node started")?;
    let _bg_ledger = ledger.background();

    let validator_one_rpc = get_actor_rpc(&test, &Who::Validator(0));

    // 2. Submit a self-bond for the gepnesis validator
    let tx_args = vec![
        "bond",
        "--validator",
        "validator-0",
        "--amount",
        "10.1",
        "--fee-amount",
        "0",
        "--gas-limit",
        "0",
        "--fee-token",
        XAN,
        "--ledger-address",
        &validator_one_rpc,
    ];
    let mut client =
        run_as!(test, Who::Validator(0), Bin::Client, tx_args, Some(40))?;
    client.exp_string("Transaction is valid.")?;
    client.assert_success();

    // 3. Submit a delegation to the genesis validator
    let tx_args = vec![
        "bond",
        "--validator",
        "validator-0",
        "--source",
        BERTHA,
        "--amount",
        "10.1",
        "--fee-amount",
        "0",
        "--gas-limit",
        "0",
        "--fee-token",
        XAN,
        "--ledger-address",
        &validator_one_rpc,
    ];
    let mut client = run!(test, Bin::Client, tx_args, Some(40))?;
    client.exp_string("Transaction is valid.")?;
    client.assert_success();

    // 4. Submit an unbond of the self-bond
    let tx_args = vec![
        "unbond",
        "--validator",
        "validator-0",
        "--amount",
        "5.1",
        "--fee-amount",
        "0",
        "--gas-limit",
        "0",
        "--fee-token",
        XAN,
        "--ledger-address",
        &validator_one_rpc,
    ];
    let mut client =
        run_as!(test, Who::Validator(0), Bin::Client, tx_args, Some(40))?;
    client.exp_string("Transaction is valid.")?;
    client.assert_success();

    // 5. Submit an unbond of the delegation
    let tx_args = vec![
        "unbond",
        "--validator",
        "validator-0",
        "--source",
        BERTHA,
        "--amount",
        "3.2",
        "--fee-amount",
        "0",
        "--gas-limit",
        "0",
        "--fee-token",
        XAN,
        "--ledger-address",
        &validator_one_rpc,
    ];
    let mut client = run!(test, Bin::Client, tx_args, Some(40))?;
    client.exp_string("Transaction is valid.")?;
    client.assert_success();

    // 6. Wait for the unbonding epoch
    let epoch = get_epoch(&test, &validator_one_rpc)?;
    let earliest_withdrawal_epoch = epoch + unbonding_len;
    println!(
        "Current epoch: {}, earliest epoch for withdrawal: {}",
        epoch, earliest_withdrawal_epoch
    );
    let start = Instant::now();
    let loop_timeout = Duration::new(20, 0);
    loop {
        if Instant::now().duration_since(start) > loop_timeout {
            panic!(
                "Timed out waiting for epoch: {}",
                earliest_withdrawal_epoch
            );
        }
        let epoch = get_epoch(&test, &validator_one_rpc)?;
        if epoch >= earliest_withdrawal_epoch {
            break;
        }
    }

    // 7. Submit a withdrawal of the self-bond
    let tx_args = vec![
        "withdraw",
        "--validator",
        "validator-0",
        "--fee-amount",
        "0",
        "--gas-limit",
        "0",
        "--fee-token",
        XAN,
        "--ledger-address",
        &validator_one_rpc,
    ];
    let mut client =
        run_as!(test, Who::Validator(0), Bin::Client, tx_args, Some(40))?;
    client.exp_string("Transaction is valid.")?;
    client.assert_success();

    // 8. Submit a withdrawal of the delegation
    let tx_args = vec![
        "withdraw",
        "--validator",
        "validator-0",
        "--source",
        BERTHA,
        "--fee-amount",
        "0",
        "--gas-limit",
        "0",
        "--fee-token",
        XAN,
        "--ledger-address",
        &validator_one_rpc,
    ];
    let mut client = run!(test, Bin::Client, tx_args, Some(40))?;
    client.exp_string("Transaction is valid.")?;
    client.assert_success();

    Ok(())
}

/// PoS validator creation test. In this test we:
///
/// 1. Run the ledger node with shorter epochs for faster progression
/// 2. Initialize a new validator account
/// 3. Submit a delegation to the new validator
/// 4. Transfer some XAN to the new validator
/// 5. Submit a self-bond for the new validator
/// 6. Wait for the pipeline epoch
/// 7. Check the new validator's voting power
#[test]
fn pos_init_validator() -> Result<()> {
    let pipeline_len = 1;
    let test = setup::network(
        |genesis| {
            let parameters = ParametersConfig {
                min_num_of_blocks: 2,
                min_duration: 1,
                max_expected_time_per_block: 1,
                ..genesis.parameters
            };
            let pos_params = PosParamsConfig {
                pipeline_len,
                unbonding_len: 2,
                ..genesis.pos_params
            };
            GenesisConfig {
                parameters,
                pos_params,
                ..genesis
            }
        },
        None,
    )?;

    // 1. Run the ledger node
    let mut ledger =
        run_as!(test, Who::Validator(0), Bin::Node, &["ledger"], Some(40))?;

    ledger.exp_string("Anoma ledger node started")?;
    let _bg_ledger = ledger.background();

    let validator_one_rpc = get_actor_rpc(&test, &Who::Validator(0));

    // 2. Initialize a new validator account
    let new_validator = "new-validator";
    let new_validator_key = format!("{}-key", new_validator);
    let tx_args = vec![
        "init-validator",
        "--alias",
        new_validator,
        "--source",
        BERTHA,
        "--unsafe-dont-encrypt",
        "--fee-amount",
        "0",
        "--gas-limit",
        "0",
        "--fee-token",
        XAN,
        "--ledger-address",
        &validator_one_rpc,
    ];
    let mut client = run!(test, Bin::Client, tx_args, Some(40))?;
    client.exp_string("Transaction is valid.")?;
    client.assert_success();

    // 3. Submit a delegation to the new validator
    //    First, transfer some tokens to the validator's key for fees:
    let tx_args = vec![
        "transfer",
        "--source",
        BERTHA,
        "--target",
        &new_validator_key,
        "--token",
        XAN,
        "--amount",
        "0.5",
        "--fee-amount",
        "0",
        "--gas-limit",
        "0",
        "--fee-token",
        XAN,
        "--ledger-address",
        &validator_one_rpc,
    ];
    let mut client = run!(test, Bin::Client, tx_args, Some(40))?;
    client.exp_string("Transaction is valid.")?;
    client.assert_success();
    //     Then self-bond the tokens:
    let tx_args = vec![
        "bond",
        "--validator",
        new_validator,
        "--source",
        BERTHA,
        "--amount",
        "1000.5",
        "--fee-amount",
        "0",
        "--gas-limit",
        "0",
        "--fee-token",
        XAN,
        "--ledger-address",
        &validator_one_rpc,
    ];
    let mut client = run!(test, Bin::Client, tx_args, Some(40))?;
    client.exp_string("Transaction is valid.")?;
    client.assert_success();

    // 4. Transfer some XAN to the new validator
    let tx_args = vec![
        "transfer",
        "--source",
        BERTHA,
        "--target",
        new_validator,
        "--token",
        XAN,
        "--amount",
        "10999.5",
        "--fee-amount",
        "0",
        "--gas-limit",
        "0",
        "--fee-token",
        XAN,
        "--ledger-address",
        &validator_one_rpc,
    ];
    let mut client = run!(test, Bin::Client, tx_args, Some(40))?;
    client.exp_string("Transaction is valid.")?;
    client.assert_success();

    // 5. Submit a self-bond for the new validator
    let tx_args = vec![
        "bond",
        "--validator",
        new_validator,
        "--amount",
        "10000",
        "--fee-amount",
        "0",
        "--gas-limit",
        "0",
        "--fee-token",
        XAN,
        "--ledger-address",
        &validator_one_rpc,
    ];
    let mut client = run!(test, Bin::Client, tx_args, Some(40))?;
    client.exp_string("Transaction is valid.")?;
    client.assert_success();

    // 6. Wait for the pipeline epoch when the validator's voting power should
    // be non-zero
    let epoch = get_epoch(&test, &validator_one_rpc)?;
    let earliest_update_epoch = epoch + pipeline_len;
    println!(
        "Current epoch: {}, earliest epoch with updated voting power: {}",
        epoch, earliest_update_epoch
    );
    let start = Instant::now();
    let loop_timeout = Duration::new(20, 0);
    loop {
        if Instant::now().duration_since(start) > loop_timeout {
            panic!("Timed out waiting for epoch: {}", earliest_update_epoch);
        }
        let epoch = get_epoch(&test, &validator_one_rpc)?;
        if epoch >= earliest_update_epoch {
            break;
        }
    }

    // 7. Check the new validator's voting power
    let voting_power =
        find_voting_power(&test, new_validator, &validator_one_rpc)?;
    assert_eq!(voting_power, 11);

    Ok(())
}
/// Test that multiple txs submitted in the same block all get the tx result.
///
/// In this test we:
/// 1. Run the ledger node with 10s consensus timeout
/// 2. Spawn threads each submitting token transfer tx
#[test]
fn ledger_many_txs_in_a_block() -> Result<()> {
    let test = Arc::new(setup::network(
        |genesis| genesis,
        // Set 10s consensus timeout to have more time to submit txs
        Some("10s"),
    )?);

    // 1. Run the ledger node
    let mut ledger =
        run_as!(*test, Who::Validator(0), Bin::Node, &["ledger"], Some(40))?;

    ledger.exp_string("Anoma ledger node started")?;

    // Wait to commit a block
    ledger.exp_regex(r"Committed block hash.*, height: [0-9]+")?;
    let bg_ledger = ledger.background();

    let validator_one_rpc = Arc::new(get_actor_rpc(&test, &Who::Validator(0)));

    // A token transfer tx args
    let tx_args = Arc::new(vec![
        "transfer",
        "--source",
        BERTHA,
        "--target",
        ALBERT,
        "--token",
        XAN,
        "--amount",
        "10.1",
        "--fee-amount",
        "0",
        "--gas-limit",
        "0",
        "--fee-token",
        XAN,
        "--ledger-address",
    ]);

    // 2. Spawn threads each submitting token transfer tx
    // We collect to run the threads in parallel.
    #[allow(clippy::needless_collect)]
    let tasks: Vec<std::thread::JoinHandle<_>> = (0..3)
        .into_iter()
        .map(|_| {
            let test = Arc::clone(&test);
            let validator_one_rpc = Arc::clone(&validator_one_rpc);
            let tx_args = Arc::clone(&tx_args);
            std::thread::spawn(move || {
                let mut args = (*tx_args).clone();
                args.push(&*validator_one_rpc);
                let mut client = run!(*test, Bin::Client, args, Some(40))?;
                client.exp_string("Transaction accepted")?;
                client.exp_string("Transaction applied")?;
                client.exp_string("Transaction is valid.")?;
                client.assert_success();
                let res: Result<()> = Ok(());
                res
            })
        })
        .collect();
    for task in tasks.into_iter() {
        task.join().unwrap()?;
    }
    // Wait to commit a block
    let mut ledger = bg_ledger.foreground();
    ledger.exp_regex(r"Committed block hash.*, height: [0-9]+")?;

    Ok(())
}

/// In this test we:
/// 1. Run the ledger node
/// 2. Submit a valid proposal
/// 3. Query the proposal
/// 4. Query token balance (submitted funds)
/// 5. Query governance address balance
/// 6. Submit an invalid proposal
/// 7. Check invalid proposal was not accepted
/// 8. Query token balance (funds shall not be submitted)
/// 9. Send a yay vote from a validator
/// 10. Send a yay vote from a normal user
/// 11. Query the proposal and check the result
/// 12. Wait proposal grace and check proposal author funds
/// 13. Check governance address funds are 0
#[test]
fn proposal_submission() -> Result<()> {
    let test = setup::network(
        |genesis| {
            let parameters = ParametersConfig {
                min_num_of_blocks: 1,
                min_duration: 1,
                max_expected_time_per_block: 1,
                ..genesis.parameters
            };

            GenesisConfig {
                parameters,
                ..genesis
            }
        },
        None,
    )?;

    let anomac_help = vec!["--help"];

    let mut client = run!(test, Bin::Client, anomac_help, Some(40))?;
    client.exp_string("Anoma client command line interface.")?;
    client.assert_success();

    // 1. Run the ledger node
    let mut ledger =
        run_as!(test, Who::Validator(0), Bin::Node, &["ledger"], Some(40))?;

    ledger.exp_string("Anoma ledger node started")?;
    let _bg_ledger = ledger.background();

    let validator_one_rpc = get_actor_rpc(&test, &Who::Validator(0));

    // 1.1 Delegate some token
    let tx_args = vec![
        "bond",
        "--validator",
        "validator-0",
        "--source",
        BERTHA,
        "--amount",
        "900",
        "--fee-amount",
        "0",
        "--gas-limit",
        "0",
        "--fee-token",
        XAN,
        "--ledger-address",
        &validator_one_rpc,
    ];
    let mut client = run!(test, Bin::Client, tx_args, Some(40))?;
    client.exp_string("Transaction is valid.")?;
    client.assert_success();

    // 2. Submit valid proposal
<<<<<<< HEAD
    let valid_proposal_json_path =
        test.test_dir.path().join("valid_proposal.json");
=======
    let test_dir = tempfile::tempdir_in(test.base_dir.path()).unwrap();
>>>>>>> e13066d9
    let proposal_code = wasm_abs_path(TX_PROPOSAL_CODE);

    let albert = find_address(&test, ALBERT)?;
    let valid_proposal_json = json!(
        {
            "content": {
                "title": "TheTitle",
                "authors": "test@test.com",
                "discussions-to": "www.github.com/anoma/aip/1",
                "created": "2022-03-10T08:54:37Z",
                "license": "MIT",
                "abstract": "Ut convallis eleifend orci vel venenatis. Duis vulputate metus in lacus sollicitudin vestibulum. Suspendisse vel velit ac est consectetur feugiat nec ac urna. Ut faucibus ex nec dictum fermentum. Morbi aliquet purus at sollicitudin ultrices. Quisque viverra varius cursus. Praesent sed mauris gravida, pharetra turpis non, gravida eros. Nullam sed ex justo. Ut at placerat ipsum, sit amet rhoncus libero. Sed blandit non purus non suscipit. Phasellus sed quam nec augue bibendum bibendum ut vitae urna. Sed odio diam, ornare nec sapien eget, congue viverra enim.",
                "motivation": "Ut convallis eleifend orci vel venenatis. Duis vulputate metus in lacus sollicitudin vestibulum. Suspendisse vel velit ac est consectetur feugiat nec ac urna. Ut faucibus ex nec dictum fermentum. Morbi aliquet purus at sollicitudin ultrices.",
                "details": "Ut convallis eleifend orci vel venenatis. Duis vulputate metus in lacus sollicitudin vestibulum. Suspendisse vel velit ac est consectetur feugiat nec ac urna. Ut faucibus ex nec dictum fermentum. Morbi aliquet purus at sollicitudin ultrices. Quisque viverra varius cursus. Praesent sed mauris gravida, pharetra turpis non, gravida eros.",
                "requires": "2"
            },
            "author": albert,
            "voting_start_epoch": 12,
            "voting_end_epoch": 24,
            "grace_epoch": 30,
            "proposal_code_path": proposal_code.to_str().unwrap()
        }
    );
    let proposal_file =
        tempfile::NamedTempFile::new_in(test_dir.path()).unwrap();
    serde_json::to_writer(&proposal_file, &valid_proposal_json).unwrap();
    let proposal_path = proposal_file.path();
    let proposal_ref = proposal_path.to_string_lossy();

    let validator_one_rpc = get_actor_rpc(&test, &Who::Validator(0));

    let submit_proposal_args = vec![
        "init-proposal",
        "--data-path",
        &proposal_ref,
        "--ledger-address",
        &validator_one_rpc,
    ];
    let mut client = run!(test, Bin::Client, submit_proposal_args, Some(40))?;
    client.exp_string("Transaction is valid.")?;
    client.assert_success();

    // 3. Query the proposal
    let proposal_query_args = vec![
        "query-proposal",
        "--proposal-id",
        "0",
        "--ledger-address",
        &validator_one_rpc,
    ];

    let mut client = run!(test, Bin::Client, proposal_query_args, Some(40))?;
    client.exp_string("Proposal: 0")?;
    client.assert_success();

    // 4. Query token balance proposal author (submitted funds)
    let query_balance_args = vec![
        "balance",
        "--owner",
        ALBERT,
        "--token",
        XAN,
        "--ledger-address",
        &validator_one_rpc,
    ];

    let mut client = run!(test, Bin::Client, query_balance_args, Some(40))?;
    client.exp_string("XAN: 999500")?;
    client.assert_success();

    // 5. Query token balance governance
    let query_balance_args = vec![
        "balance",
        "--owner",
        GOVERNANCE_ADDRESS,
        "--token",
        XAN,
        "--ledger-address",
        &validator_one_rpc,
    ];

    let mut client = run!(test, Bin::Client, query_balance_args, Some(40))?;
    client.exp_string("XAN: 500")?;
    client.assert_success();

    // 6. Submit an invalid proposal
    // proposal is invalid due to voting_end_epoch - voting_start_epoch < 3
<<<<<<< HEAD
    let invalid_proposal_json_path =
        test.test_dir.path().join("invalid_proposal.json");
=======
>>>>>>> e13066d9
    let albert = find_address(&test, ALBERT)?;
    let invalid_proposal_json = json!(
        {
            "content": {
                "title": "TheTitle",
                "authors": "test@test.com",
                "discussions-to": "www.github.com/anoma/aip/1",
                "created": "2022-03-10T08:54:37Z",
                "license": "MIT",
                "abstract": "Ut convallis eleifend orci vel venenatis. Duis
    vulputate metus in lacus sollicitudin vestibulum. Suspendisse vel velit
    ac est consectetur feugiat nec ac urna. Ut faucibus ex nec dictum
    fermentum. Morbi aliquet purus at sollicitudin ultrices. Quisque viverra
    varius cursus. Praesent sed mauris gravida, pharetra turpis non, gravida
    eros. Nullam sed ex justo. Ut at placerat ipsum, sit amet rhoncus libero.
    Sed blandit non purus non suscipit. Phasellus sed quam nec augue bibendum
    bibendum ut vitae urna. Sed odio diam, ornare nec sapien eget, congue
    viverra enim.",
                "motivation": "Ut convallis eleifend orci vel venenatis. Duis
    vulputate metus in lacus sollicitudin vestibulum. Suspendisse vel velit
    ac est consectetur feugiat nec ac urna. Ut faucibus ex nec dictum
    fermentum. Morbi aliquet purus at sollicitudin ultrices.",
                "details": "Ut convallis eleifend orci vel venenatis. Duis
    vulputate metus in lacus sollicitudin vestibulum. Suspendisse vel velit
    ac est consectetur feugiat nec ac urna. Ut faucibus ex nec dictum
    fermentum. Morbi aliquet purus at sollicitudin ultrices. Quisque viverra
    varius cursus. Praesent sed mauris gravida, pharetra turpis non, gravida
    eros.",             "requires": "2"
            },
            "author": albert,
            "voting_start_epoch": 9999,
            "voting_end_epoch": 10000,
            "grace_epoch": 10009,
        }
    );
    let invalid_proposal_file =
        tempfile::NamedTempFile::new_in(test_dir.path()).unwrap();
    serde_json::to_writer(&invalid_proposal_file, &invalid_proposal_json)
        .unwrap();
    let invalid_proposal_path = invalid_proposal_file.path();
    let invalid_proposal_ref = invalid_proposal_path.to_string_lossy();

    let submit_proposal_args = vec![
        "init-proposal",
        "--data-path",
        &invalid_proposal_ref,
        "--ledger-address",
        &validator_one_rpc,
    ];
    let mut client = run!(test, Bin::Client, submit_proposal_args, Some(40))?;
    client.exp_string(
        "Invalid proposal end epoch: difference between proposal start and \
         end epoch must be at least 3 and end epoch must be a multiple of 3",
    )?;
    client.assert_failure();

    // 7. Check invalid proposal was not accepted
    let proposal_query_args = vec![
        "query-proposal",
        "--proposal-id",
        "1",
        "--ledger-address",
        &validator_one_rpc,
    ];

    let mut client = run!(test, Bin::Client, proposal_query_args, Some(40))?;
    client.exp_string("No valid proposal was found with id 1")?;
    client.assert_success();

    // 8. Query token balance (funds shall not be submitted)
    let query_balance_args = vec![
        "balance",
        "--owner",
        ALBERT,
        "--token",
        XAN,
        "--ledger-address",
        &validator_one_rpc,
    ];

    let mut client = run!(test, Bin::Client, query_balance_args, Some(40))?;
    client.exp_string("XAN: 999500")?;
    client.assert_success();

    // 9. Send a yay vote from a validator
    let mut epoch = get_epoch(&test, &validator_one_rpc).unwrap();
    while epoch.0 <= 13 {
        sleep(1);
        epoch = get_epoch(&test, &validator_one_rpc).unwrap();
    }

    let submit_proposal_vote = vec![
        "vote-proposal",
        "--proposal-id",
        "0",
        "--vote",
        "yay",
        "--signer",
        "validator-0",
        "--ledger-address",
        &validator_one_rpc,
    ];

    let mut client = run_as!(
        test,
        Who::Validator(0),
        Bin::Client,
        submit_proposal_vote,
        Some(15)
    )?;
    client.exp_string("Transaction is valid.")?;
    client.assert_success();

    let submit_proposal_vote_delagator = vec![
        "vote-proposal",
        "--proposal-id",
        "0",
        "--vote",
        "nay",
        "--signer",
        BERTHA,
        "--ledger-address",
        &validator_one_rpc,
    ];

    let mut client =
        run!(test, Bin::Client, submit_proposal_vote_delagator, Some(40))?;
    client.exp_string("Transaction is valid.")?;
    client.assert_success();

    // 10. Send a yay vote from a non-validator/non-delegator user
    let submit_proposal_vote = vec![
        "vote-proposal",
        "--proposal-id",
        "0",
        "--vote",
        "yay",
        "--signer",
        ALBERT,
        "--ledger-address",
        &validator_one_rpc,
    ];

    // this is valid because the client filter ALBERT delegation and there are
    // none
    let mut client = run!(test, Bin::Client, submit_proposal_vote, Some(15))?;
    client.exp_string("Transaction is valid.")?;
    client.assert_success();

    // 11. Query the proposal and check the result
    let mut epoch = get_epoch(&test, &validator_one_rpc).unwrap();
    while epoch.0 <= 25 {
        sleep(1);
        epoch = get_epoch(&test, &validator_one_rpc).unwrap();
    }

    let query_proposal = vec![
        "query-proposal-result",
        "--proposal-id",
        "0",
        "--ledger-address",
        &validator_one_rpc,
    ];

    let mut client = run!(test, Bin::Client, query_proposal, Some(15))?;
    client.exp_string("Result: passed")?;
    client.assert_success();

    // 12. Wait proposal grace and check proposal author funds
    let mut epoch = get_epoch(&test, &validator_one_rpc).unwrap();
    while epoch.0 < 31 {
        sleep(1);
        epoch = get_epoch(&test, &validator_one_rpc).unwrap();
    }

    let query_balance_args = vec![
        "balance",
        "--owner",
        ALBERT,
        "--token",
        XAN,
        "--ledger-address",
        &validator_one_rpc,
    ];

    let mut client = run!(test, Bin::Client, query_balance_args, Some(30))?;
    client.exp_string("XAN: 1000000")?;
    client.assert_success();

    // 13. Check if governance funds are 0
    let query_balance_args = vec![
        "balance",
        "--owner",
        GOVERNANCE_ADDRESS,
        "--token",
        XAN,
        "--ledger-address",
        &validator_one_rpc,
    ];

    let mut client = run!(test, Bin::Client, query_balance_args, Some(30))?;
    client.exp_string("XAN: 0")?;
    client.assert_success();

    // // 14. Query parameters
    let query_protocol_parameters = vec![
        "query-protocol-parameters",
        "--ledger-address",
        &validator_one_rpc,
    ];

    let mut client =
        run!(test, Bin::Client, query_protocol_parameters, Some(30))?;
    client.exp_regex(".*Min. proposal grace epochs: 9.*")?;
    client.assert_success();

    Ok(())
}

/// In this test we:
/// 1. Run the ledger node
/// 2. Create an offline proposal
/// 3. Create an offline vote
/// 4. Tally offline
#[test]
fn proposal_offline() -> Result<()> {
    let test = setup::network(|genesis| genesis, None)?;

    // 1. Run the ledger node
    let mut ledger =
        run_as!(test, Who::Validator(0), Bin::Node, &["ledger"], Some(20))?;

    ledger.exp_string("Anoma ledger node started")?;
    let _bg_ledger = ledger.background();

    let validator_one_rpc = get_actor_rpc(&test, &Who::Validator(0));

    // 1.1 Delegate some token
    let tx_args = vec![
        "bond",
        "--validator",
        "validator-0",
        "--source",
        ALBERT,
        "--amount",
        "900",
        "--fee-amount",
        "0",
        "--gas-limit",
        "0",
        "--fee-token",
        XAN,
        "--ledger-address",
        &validator_one_rpc,
    ];
    let mut client = run!(test, Bin::Client, tx_args, Some(40))?;
    client.exp_string("Transaction is valid.")?;
    client.assert_success();

    // 2. Create an offline proposal
<<<<<<< HEAD
    let valid_proposal_json_path =
        test.test_dir.path().join("valid_proposal.json");
=======
    let test_dir = tempfile::tempdir_in(test.base_dir.path()).unwrap();

>>>>>>> e13066d9
    let albert = find_address(&test, ALBERT)?;
    let valid_proposal_json = json!(
        {
            "content": {
                "title": "TheTitle",
                "authors": "test@test.com",
                "discussions-to": "www.github.com/anoma/aip/1",
                "created": "2022-03-10T08:54:37Z",
                "license": "MIT",
                "abstract": "Ut convallis eleifend orci vel venenatis. Duis vulputate metus in lacus sollicitudin vestibulum. Suspendisse vel velit ac est consectetur feugiat nec ac urna. Ut faucibus ex nec dictum fermentum. Morbi aliquet purus at sollicitudin ultrices. Quisque viverra varius cursus. Praesent sed mauris gravida, pharetra turpis non, gravida eros. Nullam sed ex justo. Ut at placerat ipsum, sit amet rhoncus libero. Sed blandit non purus non suscipit. Phasellus sed quam nec augue bibendum bibendum ut vitae urna. Sed odio diam, ornare nec sapien eget, congue viverra enim.",
                "motivation": "Ut convallis eleifend orci vel venenatis. Duis vulputate metus in lacus sollicitudin vestibulum. Suspendisse vel velit ac est consectetur feugiat nec ac urna. Ut faucibus ex nec dictum fermentum. Morbi aliquet purus at sollicitudin ultrices.",
                "details": "Ut convallis eleifend orci vel venenatis. Duis vulputate metus in lacus sollicitudin vestibulum. Suspendisse vel velit ac est consectetur feugiat nec ac urna. Ut faucibus ex nec dictum fermentum. Morbi aliquet purus at sollicitudin ultrices. Quisque viverra varius cursus. Praesent sed mauris gravida, pharetra turpis non, gravida eros.",
                "requires": "2"
            },
            "author": albert,
            "voting_start_epoch": 3,
            "voting_end_epoch": 9,
            "grace_epoch": 18
        }
    );
    let proposal_file =
        tempfile::NamedTempFile::new_in(test_dir.path()).unwrap();
    serde_json::to_writer(&proposal_file, &valid_proposal_json).unwrap();
    let proposal_path = proposal_file.path();
    let proposal_ref = proposal_path.to_string_lossy();

    let validator_one_rpc = get_actor_rpc(&test, &Who::Validator(0));

    let offline_proposal_args = vec![
        "init-proposal",
        "--data-path",
        &proposal_ref,
        "--offline",
        "--ledger-address",
        &validator_one_rpc,
    ];

    let mut client = run!(test, Bin::Client, offline_proposal_args, Some(15))?;
    client.exp_string("Proposal created: ")?;
    client.assert_success();

    // 3. Generate an offline yay vote
    let mut epoch = get_epoch(&test, &validator_one_rpc).unwrap();
    while epoch.0 <= 2 {
        sleep(1);
        epoch = get_epoch(&test, &validator_one_rpc).unwrap();
    }

    let proposal_path = test_dir.path().join("proposal");
    let proposal_ref = proposal_path.to_string_lossy();
    let submit_proposal_vote = vec![
        "vote-proposal",
        "--data-path",
        &proposal_ref,
        "--vote",
        "yay",
        "--signer",
        ALBERT,
        "--offline",
        "--ledger-address",
        &validator_one_rpc,
    ];

    let mut client = run!(test, Bin::Client, submit_proposal_vote, Some(15))?;
    client.exp_string("Proposal vote created: ")?;
    client.assert_success();

    let expected_file_name = format!("proposal-vote-{}", albert);
    let expected_path_vote = test_dir.path().join(&expected_file_name);
    assert!(expected_path_vote.exists());

    let expected_path_proposal = test_dir.path().join("proposal");
    assert!(expected_path_proposal.exists());

    // 4. Compute offline tally
    let tally_offline = vec![
        "query-proposal-result",
        "--data-path",
        test_dir.path().to_str().unwrap(),
        "--offline",
        "--ledger-address",
        &validator_one_rpc,
    ];

    let mut client = run!(test, Bin::Client, tally_offline, Some(15))?;
    client.exp_string("Result: rejected")?;
    client.assert_success();

    Ok(())
}

/// In this test we:
/// 1. Setup 2 genesis validators
/// 2. Initialize a new network with the 2 validators
/// 3. Setup and start the 2 genesis validator nodes and a non-validator node
/// 4. Submit a valid token transfer tx from one validator to the other
/// 5. Check that all the nodes processed the tx with the same result
#[test]
fn test_genesis_validators() -> Result<()> {
    use std::collections::HashMap;
    use std::net::SocketAddr;
    use std::str::FromStr;

    use namada::types::chain::ChainId;
    use namada_apps::config::genesis::genesis_config::{
        self, ValidatorPreGenesisConfig,
    };
    use namada_apps::config::Config;

    // This test is not using the `setup::network`, because we're setting up
    // custom genesis validators
    setup::INIT.call_once(|| {
        if let Err(err) = color_eyre::install() {
            eprintln!("Failed setting up colorful error reports {}", err);
        }
    });

    let working_dir = setup::working_dir();
    let test_dir = setup::TestDir::new();
    let checksums_path = working_dir
        .join("wasm/checksums.json")
        .to_string_lossy()
        .into_owned();

    // Same as in `genesis/e2e-tests-single-node.toml` for `validator-0`
    let net_address_0 = SocketAddr::from_str("127.0.0.1:27656").unwrap();
    let net_address_port_0 = net_address_0.port();
    // Find the first port (ledger P2P) that should be used for a validator at
    // the given index
    let get_first_port = |ix: u8| net_address_port_0 + 6 * (ix as u16 + 1);

    // 1. Setup 2 genesis validators
    let validator_0_alias = "validator-0";
    let validator_1_alias = "validator-1";

    let mut init_genesis_validator_0 = setup::run_cmd(
        Bin::Client,
        [
            "utils",
            "init-genesis-validator",
            "--unsafe-dont-encrypt",
            "--alias",
            validator_0_alias,
            "--net-address",
            &format!("127.0.0.1:{}", get_first_port(0)),
        ],
        Some(5),
        &working_dir,
        &test_dir,
        "validator",
        format!("{}:{}", std::file!(), std::line!()),
    )?;
    init_genesis_validator_0.assert_success();
    let validator_0_pre_genesis_dir =
        namada_apps::client::utils::validator_pre_genesis_dir(
            test_dir.path(),
            validator_0_alias,
        );
    let config = std::fs::read_to_string(
        namada_apps::client::utils::validator_pre_genesis_file(
            &validator_0_pre_genesis_dir,
        ),
    )
    .unwrap();
    let mut validator_0_config: ValidatorPreGenesisConfig =
        toml::from_str(&config).unwrap();
    let validator_0_config = validator_0_config
        .validator
        .remove(validator_0_alias)
        .unwrap();

    let mut init_genesis_validator_1 = setup::run_cmd(
        Bin::Client,
        [
            "utils",
            "init-genesis-validator",
            "--unsafe-dont-encrypt",
            "--alias",
            validator_1_alias,
            "--net-address",
            &format!("127.0.0.1:{}", get_first_port(1)),
        ],
        Some(5),
        &working_dir,
        &test_dir,
        "validator",
        format!("{}:{}", std::file!(), std::line!()),
    )?;
    init_genesis_validator_1.assert_success();
    let validator_1_pre_genesis_dir =
        namada_apps::client::utils::validator_pre_genesis_dir(
            test_dir.path(),
            validator_1_alias,
        );
    let config = std::fs::read_to_string(
        &namada_apps::client::utils::validator_pre_genesis_file(
            &validator_1_pre_genesis_dir,
        ),
    )
    .unwrap();
    let mut validator_1_config: ValidatorPreGenesisConfig =
        toml::from_str(&config).unwrap();
    let validator_1_config = validator_1_config
        .validator
        .remove(validator_1_alias)
        .unwrap();

    // 2. Initialize a new network with the 2 validators
    let mut genesis = genesis_config::open_genesis_config(
        working_dir.join(setup::SINGLE_NODE_NET_GENESIS),
    );
    let update_validator_config =
        |ix: u8, mut config: genesis_config::ValidatorConfig| {
            // Setup tokens balances and validity predicates
            config.tokens = Some(200000);
            config.non_staked_balance = Some(1000000000000);
            config.validator_vp = Some("vp_user".into());
            config.staking_reward_vp = Some("vp_user".into());
            // Setup the validator ports same as what
            // `setup::add_validators` would do
            let mut net_address = net_address_0;
            // 6 ports for each validator
            let first_port = get_first_port(ix);
            net_address.set_port(first_port);
            config.net_address = Some(net_address.to_string());
            config
        };
    genesis.validator = HashMap::from_iter([
        (
            validator_0_alias.to_owned(),
            update_validator_config(0, validator_0_config),
        ),
        (
            validator_1_alias.to_owned(),
            update_validator_config(1, validator_1_config),
        ),
    ]);
    let genesis_file = test_dir.path().join("e2e-test-genesis-src.toml");
    genesis_config::write_genesis_config(&genesis, &genesis_file);
    let genesis_path = genesis_file.to_string_lossy();

    let archive_dir = test_dir.path().to_string_lossy().to_string();
    let args = vec![
        "utils",
        "init-network",
        "--unsafe-dont-encrypt",
        "--genesis-path",
        &genesis_path,
        "--chain-prefix",
        "e2e-test",
        "--localhost",
        "--allow-duplicate-ip",
        "--wasm-checksums-path",
        &checksums_path,
        "--archive-dir",
        &archive_dir,
    ];
    let mut init_network = setup::run_cmd(
        Bin::Client,
        args,
        Some(5),
        &working_dir,
        &test_dir,
        "validator",
        format!("{}:{}", std::file!(), std::line!()),
    )?;

    // Get the generated chain_id` from result of the last command
    let (unread, matched) =
        init_network.exp_regex(r"Derived chain ID: .*\n")?;
    let chain_id_raw =
        matched.trim().split_once("Derived chain ID: ").unwrap().1;
    let chain_id = ChainId::from_str(chain_id_raw.trim())?;
    println!("'init-network' output: {}", unread);
    let net = setup::Network {
        chain_id: chain_id.clone(),
    };
    let test = setup::Test {
        working_dir: working_dir.clone(),
        test_dir,
        net,
        genesis,
    };

    // Host the network archive to make it available for `join-network` commands
    let network_archive_server = file_serve::Server::new(&working_dir);
    let network_archive_addr = network_archive_server.addr().to_owned();
    std::thread::spawn(move || {
        network_archive_server.serve().unwrap();
    });

    // 3. Setup and start the 2 genesis validator nodes and a non-validator node

    // Clean-up the chain dir from the existing validator dir that were created
    // by `init-network`, because we want to set them up with `join-network`
    // instead
    let validator_0_base_dir = test.get_base_dir(&Who::Validator(0));
    let validator_1_base_dir = test.get_base_dir(&Who::Validator(1));
    std::fs::remove_dir_all(&validator_0_base_dir).unwrap();
    std::fs::remove_dir_all(&validator_1_base_dir).unwrap();

    std::env::set_var(
        namada_apps::client::utils::ENV_VAR_NETWORK_CONFIGS_SERVER,
        format!("http://{network_archive_addr}/{}", archive_dir),
    );
    let pre_genesis_path = validator_0_pre_genesis_dir.to_string_lossy();
    let mut join_network_val_0 = run_as!(
        test,
        Who::Validator(0),
        Bin::Client,
        [
            "utils",
            "join-network",
            "--chain-id",
            chain_id.as_str(),
            "--pre-genesis-path",
            pre_genesis_path.as_ref(),
        ],
        Some(5)
    )?;
    join_network_val_0.exp_string("Successfully configured for chain")?;

    let pre_genesis_path = validator_1_pre_genesis_dir.to_string_lossy();
    let mut join_network_val_1 = run_as!(
        test,
        Who::Validator(1),
        Bin::Client,
        [
            "utils",
            "join-network",
            "--chain-id",
            chain_id.as_str(),
            "--pre-genesis-path",
            pre_genesis_path.as_ref(),
        ],
        Some(5)
    )?;
    join_network_val_1.exp_string("Successfully configured for chain")?;

    // We have to update the ports in the configs again, because the ones from
    // `join-network` use the defaults
    let update_config = |ix: u8, mut config: Config| {
        let first_port = net_address_port_0 + 6 * (ix as u16 + 1);
        config.ledger.tendermint.p2p_address.set_port(first_port);
        config
            .ledger
            .tendermint
            .rpc_address
            .set_port(first_port + 1);
        config.ledger.shell.ledger_address.set_port(first_port + 2);
        config
    };

    let validator_0_config = update_config(
        0,
        Config::load(&validator_0_base_dir, &test.net.chain_id, None),
    );
    validator_0_config
        .write(&validator_0_base_dir, &chain_id, true)
        .unwrap();

    let validator_1_config = update_config(
        1,
        Config::load(&validator_1_base_dir, &test.net.chain_id, None),
    );
    validator_1_config
        .write(&validator_1_base_dir, &chain_id, true)
        .unwrap();

    // Copy WASMs to each node's chain dir
    let chain_dir = test.test_dir.path().join(chain_id.as_str());
    setup::copy_wasm_to_chain_dir(
        &working_dir,
        &chain_dir,
        &chain_id,
        test.genesis.validator.keys(),
    );

    let args = ["ledger"];
    let mut validator_0 =
        run_as!(test, Who::Validator(0), Bin::Node, args, Some(40))?;
    validator_0.exp_string("Anoma ledger node started")?;
    validator_0.exp_string("This node is a validator")?;

    let mut validator_1 =
        run_as!(test, Who::Validator(1), Bin::Node, args, Some(40))?;
    validator_1.exp_string("Anoma ledger node started")?;
    validator_1.exp_string("This node is a validator")?;

    let mut non_validator =
        run_as!(test, Who::NonValidator, Bin::Node, args, Some(40))?;
    non_validator.exp_string("Anoma ledger node started")?;
    non_validator.exp_string("This node is a fullnode")?;

    let bg_validator_0 = validator_0.background();
    let bg_validator_1 = validator_1.background();
    let bg_non_validator = non_validator.background();

    // 4. Submit a valid token transfer tx
    let validator_one_rpc = get_actor_rpc(&test, &Who::Validator(0));
    let tx_args = [
        "transfer",
        "--source",
        validator_0_alias,
        "--target",
        validator_1_alias,
        "--token",
        XAN,
        "--amount",
        "10.1",
        "--fee-amount",
        "0",
        "--gas-limit",
        "0",
        "--fee-token",
        XAN,
        "--ledger-address",
        &validator_one_rpc,
    ];
    let mut client =
        run_as!(test, Who::Validator(0), Bin::Client, tx_args, Some(40))?;
    client.exp_string("Transaction is valid.")?;
    client.assert_success();

    // 3. Check that all the nodes processed the tx with the same result
    let mut validator_0 = bg_validator_0.foreground();
    let mut validator_1 = bg_validator_1.foreground();
    let mut non_validator = bg_non_validator.foreground();

    let expected_result = "all VPs accepted transaction";
    validator_0.exp_string(expected_result)?;
    validator_1.exp_string(expected_result)?;
    non_validator.exp_string(expected_result)?;

    Ok(())
}<|MERGE_RESOLUTION|>--- conflicted
+++ resolved
@@ -1046,12 +1046,7 @@
     client.assert_success();
 
     // 2. Submit valid proposal
-<<<<<<< HEAD
-    let valid_proposal_json_path =
-        test.test_dir.path().join("valid_proposal.json");
-=======
-    let test_dir = tempfile::tempdir_in(test.base_dir.path()).unwrap();
->>>>>>> e13066d9
+    let test_dir = tempfile::tempdir_in(test.test_dir.path()).unwrap();
     let proposal_code = wasm_abs_path(TX_PROPOSAL_CODE);
 
     let albert = find_address(&test, ALBERT)?;
@@ -1139,11 +1134,6 @@
 
     // 6. Submit an invalid proposal
     // proposal is invalid due to voting_end_epoch - voting_start_epoch < 3
-<<<<<<< HEAD
-    let invalid_proposal_json_path =
-        test.test_dir.path().join("invalid_proposal.json");
-=======
->>>>>>> e13066d9
     let albert = find_address(&test, ALBERT)?;
     let invalid_proposal_json = json!(
         {
@@ -1404,13 +1394,8 @@
     client.assert_success();
 
     // 2. Create an offline proposal
-<<<<<<< HEAD
-    let valid_proposal_json_path =
-        test.test_dir.path().join("valid_proposal.json");
-=======
-    let test_dir = tempfile::tempdir_in(test.base_dir.path()).unwrap();
-
->>>>>>> e13066d9
+    let test_dir = tempfile::tempdir_in(test.test_dir.path()).unwrap();
+
     let albert = find_address(&test, ALBERT)?;
     let valid_proposal_json = json!(
         {
