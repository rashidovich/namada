//! By default, these tests will run in release mode. This can be disabled
//! by setting environment variable `ANOMA_E2E_DEBUG=true`. For debugging,
//! you'll typically also want to set `RUST_BACKTRACE=1`, e.g.:
//!
//! ```ignore,shell
//! ANOMA_E2E_DEBUG=true RUST_BACKTRACE=1 cargo test e2e::ledger_tests -- --test-threads=1 --nocapture
//! ```
//!
//! To keep the temporary files created by a test, use env var
//! `ANOMA_E2E_KEEP_TEMP=true`.

use std::fs::{self, OpenOptions};
use std::path::PathBuf;
use std::process::Command;
use std::sync::Arc;
use std::time::{Duration, Instant};

use anoma::types::token;
use anoma_apps::config::genesis::genesis_config::{
    GenesisConfig, ParametersConfig, PosParamsConfig,
};
use borsh::BorshSerialize;
use color_eyre::eyre::Result;
use serde_json::json;
use setup::constants::*;

use super::setup::working_dir;
use crate::e2e::helpers::{
    find_address, find_voting_power, get_actor_rpc, get_epoch,
};
use crate::e2e::setup::{self, sleep, Bin, Who};
use crate::{run, run_as};

/// Test that when we "run-ledger" with all the possible command
/// combinations from fresh state, the node starts-up successfully for both a
/// validator and non-validator user.
#[test]
fn run_ledger() -> Result<()> {
    let test = setup::single_node_net()?;
    let cmd_combinations = vec![vec!["ledger"], vec!["ledger", "run"]];

    // Start the ledger as a validator
    for args in &cmd_combinations {
        let mut ledger =
            run_as!(test, Who::Validator(0), Bin::Node, args, Some(40))?;
        ledger.exp_string("Anoma ledger node started")?;
        ledger.exp_string("This node is a validator")?;
    }

    // Start the ledger as a non-validator
    for args in &cmd_combinations {
        let mut ledger =
            run_as!(test, Who::NonValidator, Bin::Node, args, Some(40))?;
        ledger.exp_string("Anoma ledger node started")?;
        if !cfg!(feature = "ABCI") {
            ledger.exp_string("This node is a fullnode")?;
        } else {
            ledger.exp_string("This node is not a validator")?;
        }
    }

    Ok(())
}

/// In this test we:
/// 1. Run 2 genesis validator ledger nodes and 1 non-validator node
/// 2. Submit a valid token transfer tx
/// 3. Check that all the nodes processed the tx with the same result
<<<<<<< HEAD
=======
/// TODO: run this test for ABCI-plus-plus once https://github.com/tendermint/tendermint/issues/8840 is fixed
>>>>>>> 31affe12
#[cfg(not(feature = "ABCI-plus-plus"))]
#[test]
fn test_node_connectivity() -> Result<()> {
    // Setup 2 genesis validator nodes
    let test =
        setup::network(|genesis| setup::add_validators(1, genesis), None)?;

    // 1. Run 2 genesis validator ledger nodes and 1 non-validator node
    let args = ["ledger"];
    let mut validator_0 =
        run_as!(test, Who::Validator(0), Bin::Node, args, Some(40))?;
    validator_0.exp_string("Anoma ledger node started")?;
    validator_0.exp_string("This node is a validator")?;
    let mut validator_1 =
        run_as!(test, Who::Validator(1), Bin::Node, args, Some(40))?;
    validator_1.exp_string("Anoma ledger node started")?;
    validator_1.exp_string("This node is a validator")?;
    let mut non_validator =
        run_as!(test, Who::NonValidator, Bin::Node, args, Some(40))?;
    non_validator.exp_string("Anoma ledger node started")?;
    if !cfg!(feature = "ABCI") {
        non_validator.exp_string("This node is a fullnode")?;
    } else {
        non_validator.exp_string("This node is not a validator")?;
    }

    // 2. Submit a valid token transfer tx
    let validator_one_rpc = get_actor_rpc(&test, &Who::Validator(0));
    let tx_args = [
        "transfer",
        "--source",
        BERTHA,
        "--target",
        ALBERT,
        "--token",
        XAN,
        "--amount",
        "10.1",
        "--fee-amount",
        "0",
        "--gas-limit",
        "0",
        "--fee-token",
        XAN,
        "--ledger-address",
        &validator_one_rpc,
    ];
    let mut client = run!(test, Bin::Client, tx_args, Some(40))?;
    client.exp_string("Transaction is valid.")?;
    client.assert_success();

    // 3. Check that all the nodes processed the tx with the same result
    let expected_result = "all VPs accepted transaction";
    validator_0.exp_string(expected_result)?;
    validator_1.exp_string(expected_result)?;
    non_validator.exp_string(expected_result)?;

    Ok(())
}

/// In this test we:
/// 1. Start up the ledger
/// 2. Kill the tendermint process
/// 3. Check that the node detects this
/// 4. Check that the node shuts down
#[test]
fn test_anoma_shuts_down_if_tendermint_dies() -> Result<()> {
    let test = setup::single_node_net()?;

    // 1. Run the ledger node
    let mut ledger =
        run_as!(test, Who::Validator(0), Bin::Node, &["ledger"], Some(40))?;

    ledger.exp_string("Anoma ledger node started")?;

    // 2. Kill the tendermint node
    sleep(1);
    Command::new("pkill")
        .args(&["tendermint"])
        .spawn()
        .expect("Test failed")
        .wait()
        .expect("Test failed");

    // 3. Check that anoma detects that the tendermint node is dead
    ledger.exp_string("Tendermint node is no longer running.")?;

    // 4. Check that the ledger node shuts down
    ledger.exp_string("Anoma ledger node has shut down.")?;
    ledger.exp_eof()?;

    Ok(())
}

/// In this test we:
/// 1. Run the ledger node
/// 2. Shut it down
/// 3. Run the ledger again, it should load its previous state
/// 4. Shut it down
/// 5. Reset the ledger's state
/// 6. Run the ledger again, it should start from fresh state
#[test]
fn run_ledger_load_state_and_reset() -> Result<()> {
    let test = setup::single_node_net()?;

    // 1. Run the ledger node
    let mut ledger =
        run_as!(test, Who::Validator(0), Bin::Node, &["ledger"], Some(40))?;

    ledger.exp_string("Anoma ledger node started")?;
    // There should be no previous state
    ledger.exp_string("No state could be found")?;
    // Wait to commit a block
    ledger.exp_regex(r"Committed block hash.*, height: [0-9]+")?;

    // 2. Shut it down
    ledger.send_control('c')?;
    // Wait for the node to stop running to finish writing the state and tx
    // queue
    ledger.exp_string("Anoma ledger node has shut down.")?;
    ledger.exp_eof()?;
    drop(ledger);

    // 3. Run the ledger again, it should load its previous state
    let mut ledger =
        run_as!(test, Who::Validator(0), Bin::Node, &["ledger"], Some(40))?;

    ledger.exp_string("Anoma ledger node started")?;

    // There should be previous state now
    ledger.exp_string("Last state root hash:")?;

    // 4. Shut it down
    ledger.send_control('c')?;
    // Wait for it to stop
    ledger.exp_eof()?;
    drop(ledger);

    // 5. Reset the ledger's state
    let mut session = run_as!(
        test,
        Who::Validator(0),
        Bin::Node,
        &["ledger", "reset"],
        Some(10),
    )?;
    session.exp_eof()?;

    // 6. Run the ledger again, it should start from fresh state
    let mut session =
        run_as!(test, Who::Validator(0), Bin::Node, &["ledger"], Some(40))?;

    session.exp_string("Anoma ledger node started")?;

    // There should be no previous state
    session.exp_string("No state could be found")?;

    Ok(())
}

/// In this test we:
/// 1. Run the ledger node
/// 2. Submit a token transfer tx
/// 3. Submit a transaction to update an account's validity predicate
/// 4. Submit a custom tx
/// 5. Submit a tx to initialize a new account
/// 6. Query token balance
/// 7. Query the raw bytes of a storage key
#[test]
fn ledger_txs_and_queries() -> Result<()> {
    let test = setup::network(|genesis| genesis, None)?;

    // 1. Run the ledger node
    let mut ledger =
        run_as!(test, Who::Validator(0), Bin::Node, &["ledger"], Some(40))?;

    ledger.exp_string("Anoma ledger node started")?;
    if !cfg!(feature = "ABCI") {
        ledger.exp_string("started node")?;
    } else {
        ledger.exp_string("Started node")?;
    }

    let _bg_ledger = ledger.background();

    let vp_user = wasm_abs_path(VP_USER_WASM);
    let vp_user = vp_user.to_string_lossy();
    let tx_no_op = wasm_abs_path(TX_NO_OP_WASM);
    let tx_no_op = tx_no_op.to_string_lossy();

    let validator_one_rpc = get_actor_rpc(&test, &Who::Validator(0));

    let txs_args = vec![
        // 2. Submit a token transfer tx
        vec![
            "transfer",
            "--source",
            BERTHA,
            "--target",
            ALBERT,
            "--token",
            XAN,
            "--amount",
            "10.1",
            "--fee-amount",
            "0",
            "--gas-limit",
            "0",
            "--fee-token",
            XAN,
            "--ledger-address",
            &validator_one_rpc,
        ],
        // 3. Submit a transaction to update an account's validity
        // predicate
        vec![
            "update",
             "--address",
             BERTHA,
             "--code-path",
             &vp_user,
             "--fee-amount",
             "0",
             "--gas-limit",
             "0",
             "--fee-token",
             XAN,
            "--ledger-address",
            &validator_one_rpc,
        ],
        // 4. Submit a custom tx
        vec![
            "tx",
            "--signer",
            BERTHA,
            "--code-path",
            &tx_no_op,
            "--data-path",
            "README.md",
            "--fee-amount",
            "0",
            "--gas-limit",
            "0",
            "--fee-token",
            XAN,
            "--ledger-address",
            &validator_one_rpc
        ],
        // 5. Submit a tx to initialize a new account
        vec![
            "init-account",
            "--source",
            BERTHA,
            "--public-key",
            // Value obtained from `anoma::types::key::ed25519::tests::gen_keypair`
            "001be519a321e29020fa3cbfbfd01bd5e92db134305609270b71dace25b5a21168",
            "--code-path",
            &vp_user,
            "--alias",
            "Test-Account",
            "--fee-amount",
            "0",
            "--gas-limit",
            "0",
            "--fee-token",
            XAN,
            "--ledger-address",
            &validator_one_rpc,
        ],
    ];

    for tx_args in &txs_args {
        for &dry_run in &[true, false] {
            let tx_args = if dry_run {
                vec![tx_args.clone(), vec!["--dry-run"]].concat()
            } else {
                tx_args.clone()
            };
            let mut client = run!(test, Bin::Client, tx_args, Some(40))?;

            if !dry_run {
                if !cfg!(feature = "ABCI") {
                    client.exp_string("Transaction accepted")?;
                }
                client.exp_string("Transaction applied")?;
            }
            client.exp_string("Transaction is valid.")?;
            client.assert_success();
        }
    }

    let query_args_and_expected_response = vec![
        // 6. Query token balance
        (
            vec![
                "balance",
                "--owner",
                BERTHA,
                "--token",
                XAN,
                "--ledger-address",
                &validator_one_rpc,
            ],
            // expect a decimal
            r"XAN: \d+(\.\d+)?",
        ),
    ];
    for (query_args, expected) in &query_args_and_expected_response {
        let mut client = run!(test, Bin::Client, query_args, Some(40))?;
        client.exp_regex(expected)?;

        client.assert_success();
    }
    let christel = find_address(&test, CHRISTEL)?;
    // as setup in `genesis/e2e-tests-single-node.toml`
    let christel_balance = token::Amount::whole(1000000);
    let xan = find_address(&test, XAN)?;
    let storage_key = token::balance_key(&xan, &christel).to_string();
    let query_args_and_expected_response = vec![
        // 7. Query storage key and get hex-encoded raw bytes
        (
            vec![
                "query-bytes",
                "--storage-key",
                &storage_key,
                "--ledger-address",
                &validator_one_rpc,
            ],
            // expect hex encoded of borsh encoded bytes
            hex::encode(christel_balance.try_to_vec().unwrap()),
        ),
    ];
    for (query_args, expected) in &query_args_and_expected_response {
        let mut client = run!(test, Bin::Client, query_args, Some(40))?;
        client.exp_string(expected)?;

        client.assert_success();
    }

    Ok(())
}

/// In this test we:
/// 1. Run the ledger node
/// 2. Submit an invalid transaction (disallowed by state machine)
/// 3. Shut down the ledger
/// 4. Restart the ledger
/// 5. Submit and invalid transactions (malformed)
#[test]
fn invalid_transactions() -> Result<()> {
    let test = setup::single_node_net()?;

    // 1. Run the ledger node
    let mut ledger =
        run_as!(test, Who::Validator(0), Bin::Node, &["ledger"], Some(40))?;
    ledger.exp_string("Anoma ledger node started")?;
    if !cfg!(feature = "ABCI") {
        ledger.exp_string("started node")?;
    } else {
        ledger.exp_string("Started node")?;
    }
    // Wait to commit a block
    ledger.exp_regex(r"Committed block hash.*, height: [0-9]+")?;

    let bg_ledger = ledger.background();

    // 2. Submit a an invalid transaction (trying to mint tokens should fail
    // in the token's VP)
    let tx_data_path = test.base_dir.path().join("tx.data");
    let transfer = token::Transfer {
        source: find_address(&test, DAEWON)?,
        target: find_address(&test, ALBERT)?,
        token: find_address(&test, XAN)?,
        amount: token::Amount::whole(1),
    };
    let data = transfer
        .try_to_vec()
        .expect("Encoding unsigned transfer shouldn't fail");
    let tx_wasm_path = wasm_abs_path(TX_MINT_TOKENS_WASM);
    std::fs::write(&tx_data_path, data).unwrap();
    let tx_wasm_path = tx_wasm_path.to_string_lossy();
    let tx_data_path = tx_data_path.to_string_lossy();

    let validator_one_rpc = get_actor_rpc(&test, &Who::Validator(0));

    let tx_args = vec![
        "tx",
        "--code-path",
        &tx_wasm_path,
        "--data-path",
        &tx_data_path,
        "--signing-key",
        DAEWON,
        "--fee-amount",
        "0",
        "--gas-limit",
        "0",
        "--fee-token",
        XAN,
        "--ledger-address",
        &validator_one_rpc,
    ];

    let mut client = run!(test, Bin::Client, tx_args, Some(40))?;
    let mut ledger = bg_ledger.foreground();
    ledger.exp_string("some VPs rejected ")?;
    if !cfg!(feature = "ABCI") {
        client.exp_string("Transaction accepted")?;
    }
    client.exp_string("Transaction applied")?;
    client.exp_string("Transaction is invalid")?;
    client.exp_string(r#""code": "1"#)?;

    client.assert_success();
    ledger.exp_string("some VPs rejected transaction")?;

    // Wait to commit a block
    ledger.exp_regex(r"Committed block hash.*, height: [0-9]+")?;

    // 3. Shut it down
    ledger.send_control('c')?;
    // Wait for the node to stop running to finish writing the state and tx
    // queue
    ledger.exp_string("Anoma ledger node has shut down.")?;
    ledger.exp_eof()?;
    drop(ledger);

    // 4. Restart the ledger
    let mut ledger =
        run_as!(test, Who::Validator(0), Bin::Node, &["ledger"], Some(40))?;

    ledger.exp_string("Anoma ledger node started")?;

    // There should be previous state now
    ledger.exp_string("Last state root hash:")?;
    let _bg_ledger = ledger.background();

    // 5. Submit an invalid transactions (invalid token address)
    let tx_args = vec![
        "transfer",
        "--source",
        DAEWON,
        "--signing-key",
        DAEWON,
        "--target",
        ALBERT,
        "--token",
        BERTHA,
        "--amount",
        "1_000_000.1",
        "--fee-amount",
        "0",
        "--gas-limit",
        "0",
        "--fee-token",
        XAN,
        // Force to ignore client check that fails on the balance check of the
        // source address
        "--force",
        "--ledger-address",
        &validator_one_rpc,
    ];

    let mut client = run!(test, Bin::Client, tx_args, Some(40))?;
    if !cfg!(feature = "ABCI") {
        client.exp_string("Transaction accepted")?;
    }
    client.exp_string("Transaction applied")?;

    client.exp_string("Error trying to apply a transaction")?;

    client.exp_string(r#""code": "3"#)?;

    client.assert_success();
    Ok(())
}

/// PoS bonding, unbonding and withdrawal tests. In this test we:
///
/// 1. Run the ledger node with shorter epochs for faster progression
/// 2. Submit a self-bond for the genesis validator
/// 3. Submit a delegation to the genesis validator
/// 4. Submit an unbond of the self-bond
/// 5. Submit an unbond of the delegation
/// 6. Wait for the unbonding epoch
/// 7. Submit a withdrawal of the self-bond
/// 8. Submit a withdrawal of the delegation
#[test]
fn pos_bonds() -> Result<()> {
    let unbonding_len = 2;
    let test = setup::network(
        |genesis| {
            let parameters = ParametersConfig {
                min_num_of_blocks: 2,
                min_duration: 1,
                max_expected_time_per_block: 1,
                ..genesis.parameters
            };
            let pos_params = PosParamsConfig {
                pipeline_len: 1,
                unbonding_len,
                ..genesis.pos_params
            };
            GenesisConfig {
                parameters,
                pos_params,
                ..genesis
            }
        },
        None,
    )?;

    // 1. Run the ledger node
    let mut ledger =
        run_as!(test, Who::Validator(0), Bin::Node, &["ledger"], Some(40))?;

    ledger.exp_string("Anoma ledger node started")?;
    if !cfg!(feature = "ABCI") {
        ledger.exp_string("started node")?;
    } else {
        ledger.exp_string("Started node")?;
    }
    let _bg_ledger = ledger.background();

    let validator_one_rpc = get_actor_rpc(&test, &Who::Validator(0));

    // 2. Submit a self-bond for the gepnesis validator
    let tx_args = vec![
        "bond",
        "--validator",
        "validator-0",
        "--amount",
        "10.1",
        "--fee-amount",
        "0",
        "--gas-limit",
        "0",
        "--fee-token",
        XAN,
        "--ledger-address",
        &validator_one_rpc,
    ];
    let mut client =
        run_as!(test, Who::Validator(0), Bin::Client, tx_args, Some(40))?;
    client.exp_string("Transaction is valid.")?;
    client.assert_success();

    // 3. Submit a delegation to the genesis validator
    let tx_args = vec![
        "bond",
        "--validator",
        "validator-0",
        "--source",
        BERTHA,
        "--amount",
        "10.1",
        "--fee-amount",
        "0",
        "--gas-limit",
        "0",
        "--fee-token",
        XAN,
        "--ledger-address",
        &validator_one_rpc,
    ];
    let mut client = run!(test, Bin::Client, tx_args, Some(40))?;
    client.exp_string("Transaction is valid.")?;
    client.assert_success();

    // 4. Submit an unbond of the self-bond
    let tx_args = vec![
        "unbond",
        "--validator",
        "validator-0",
        "--amount",
        "5.1",
        "--fee-amount",
        "0",
        "--gas-limit",
        "0",
        "--fee-token",
        XAN,
        "--ledger-address",
        &validator_one_rpc,
    ];
    let mut client =
        run_as!(test, Who::Validator(0), Bin::Client, tx_args, Some(40))?;
    client.exp_string("Transaction is valid.")?;
    client.assert_success();

    // 5. Submit an unbond of the delegation
    let tx_args = vec![
        "unbond",
        "--validator",
        "validator-0",
        "--source",
        BERTHA,
        "--amount",
        "3.2",
        "--fee-amount",
        "0",
        "--gas-limit",
        "0",
        "--fee-token",
        XAN,
        "--ledger-address",
        &validator_one_rpc,
    ];
    let mut client = run!(test, Bin::Client, tx_args, Some(40))?;
    client.exp_string("Transaction is valid.")?;
    client.assert_success();

    // 6. Wait for the unbonding epoch
    let epoch = get_epoch(&test, &validator_one_rpc)?;
    let earliest_withdrawal_epoch = epoch + unbonding_len;
    println!(
        "Current epoch: {}, earliest epoch for withdrawal: {}",
        epoch, earliest_withdrawal_epoch
    );
    let start = Instant::now();
    let loop_timeout = Duration::new(20, 0);
    loop {
        if Instant::now().duration_since(start) > loop_timeout {
            panic!(
                "Timed out waiting for epoch: {}",
                earliest_withdrawal_epoch
            );
        }
        let epoch = get_epoch(&test, &validator_one_rpc)?;
        if epoch >= earliest_withdrawal_epoch {
            break;
        }
    }

    // 7. Submit a withdrawal of the self-bond
    let tx_args = vec![
        "withdraw",
        "--validator",
        "validator-0",
        "--fee-amount",
        "0",
        "--gas-limit",
        "0",
        "--fee-token",
        XAN,
        "--ledger-address",
        &validator_one_rpc,
    ];
    let mut client =
        run_as!(test, Who::Validator(0), Bin::Client, tx_args, Some(40))?;
    client.exp_string("Transaction is valid.")?;
    client.assert_success();

    // 8. Submit a withdrawal of the delegation
    let tx_args = vec![
        "withdraw",
        "--validator",
        "validator-0",
        "--source",
        BERTHA,
        "--fee-amount",
        "0",
        "--gas-limit",
        "0",
        "--fee-token",
        XAN,
        "--ledger-address",
        &validator_one_rpc,
    ];
    let mut client = run!(test, Bin::Client, tx_args, Some(40))?;
    client.exp_string("Transaction is valid.")?;
    client.assert_success();

    Ok(())
}

/// PoS validator creation test. In this test we:
///
/// 1. Run the ledger node with shorter epochs for faster progression
/// 2. Initialize a new validator account
/// 3. Submit a delegation to the new validator
/// 4. Transfer some XAN to the new validator
/// 5. Submit a self-bond for the new validator
/// 6. Wait for the pipeline epoch
/// 7. Check the new validator's voting power
#[test]
fn pos_init_validator() -> Result<()> {
    let pipeline_len = 1;
    let test = setup::network(
        |genesis| {
            let parameters = ParametersConfig {
                min_num_of_blocks: 2,
                min_duration: 1,
                max_expected_time_per_block: 1,
                ..genesis.parameters
            };
            let pos_params = PosParamsConfig {
                pipeline_len,
                unbonding_len: 2,
                ..genesis.pos_params
            };
            GenesisConfig {
                parameters,
                pos_params,
                ..genesis
            }
        },
        None,
    )?;

    // 1. Run the ledger node
    let mut ledger =
        run_as!(test, Who::Validator(0), Bin::Node, &["ledger"], Some(40))?;

    ledger.exp_string("Anoma ledger node started")?;
    if !cfg!(feature = "ABCI") {
        ledger.exp_string("started node")?;
    } else {
        ledger.exp_string("Started node")?;
    }
    let _bg_ledger = ledger.background();

    let validator_one_rpc = get_actor_rpc(&test, &Who::Validator(0));

    // 2. Initialize a new validator account
    let new_validator = "new-validator";
    let new_validator_key = format!("{}-key", new_validator);
    let tx_args = vec![
        "init-validator",
        "--alias",
        new_validator,
        "--source",
        BERTHA,
        "--unsafe-dont-encrypt",
        "--fee-amount",
        "0",
        "--gas-limit",
        "0",
        "--fee-token",
        XAN,
        "--ledger-address",
        &validator_one_rpc,
    ];
    let mut client = run!(test, Bin::Client, tx_args, Some(40))?;
    client.exp_string("Transaction is valid.")?;
    client.assert_success();

    // 3. Submit a delegation to the new validator
    //    First, transfer some tokens to the validator's key for fees:
    let tx_args = vec![
        "transfer",
        "--source",
        BERTHA,
        "--target",
        &new_validator_key,
        "--token",
        XAN,
        "--amount",
        "0.5",
        "--fee-amount",
        "0",
        "--gas-limit",
        "0",
        "--fee-token",
        XAN,
        "--ledger-address",
        &validator_one_rpc,
    ];
    let mut client = run!(test, Bin::Client, tx_args, Some(40))?;
    client.exp_string("Transaction is valid.")?;
    client.assert_success();
    //     Then self-bond the tokens:
    let tx_args = vec![
        "bond",
        "--validator",
        new_validator,
        "--source",
        BERTHA,
        "--amount",
        "1000.5",
        "--fee-amount",
        "0",
        "--gas-limit",
        "0",
        "--fee-token",
        XAN,
        "--ledger-address",
        &validator_one_rpc,
    ];
    let mut client = run!(test, Bin::Client, tx_args, Some(40))?;
    client.exp_string("Transaction is valid.")?;
    client.assert_success();

    // 4. Transfer some XAN to the new validator
    let tx_args = vec![
        "transfer",
        "--source",
        BERTHA,
        "--target",
        new_validator,
        "--token",
        XAN,
        "--amount",
        "10999.5",
        "--fee-amount",
        "0",
        "--gas-limit",
        "0",
        "--fee-token",
        XAN,
        "--ledger-address",
        &validator_one_rpc,
    ];
    let mut client = run!(test, Bin::Client, tx_args, Some(40))?;
    client.exp_string("Transaction is valid.")?;
    client.assert_success();

    // 5. Submit a self-bond for the new validator
    let tx_args = vec![
        "bond",
        "--validator",
        new_validator,
        "--amount",
        "10000",
        "--fee-amount",
        "0",
        "--gas-limit",
        "0",
        "--fee-token",
        XAN,
        "--ledger-address",
        &validator_one_rpc,
    ];
    let mut client = run!(test, Bin::Client, tx_args, Some(40))?;
    client.exp_string("Transaction is valid.")?;
    client.assert_success();

    // 6. Wait for the pipeline epoch when the validator's voting power should
    // be non-zero
    let epoch = get_epoch(&test, &validator_one_rpc)?;
    let earliest_update_epoch = epoch + pipeline_len;
    println!(
        "Current epoch: {}, earliest epoch with updated voting power: {}",
        epoch, earliest_update_epoch
    );
    let start = Instant::now();
    let loop_timeout = Duration::new(20, 0);
    loop {
        if Instant::now().duration_since(start) > loop_timeout {
            panic!("Timed out waiting for epoch: {}", earliest_update_epoch);
        }
        let epoch = get_epoch(&test, &validator_one_rpc)?;
        if epoch >= earliest_update_epoch {
            break;
        }
    }

    // 7. Check the new validator's voting power
    let voting_power =
        find_voting_power(&test, new_validator, &validator_one_rpc)?;
    assert_eq!(voting_power, 11);

    Ok(())
}
/// Test that multiple txs submitted in the same block all get the tx result.
///
/// In this test we:
/// 1. Run the ledger node with 10s consensus timeout
/// 2. Spawn threads each submitting token transfer tx
#[test]
fn ledger_many_txs_in_a_block() -> Result<()> {
    let test = Arc::new(setup::network(
        |genesis| genesis,
        // Set 10s consensus timeout to have more time to submit txs
        Some("10s"),
    )?);

    // 1. Run the ledger node
    let mut ledger =
        run_as!(*test, Who::Validator(0), Bin::Node, &["ledger"], Some(40))?;

    ledger.exp_string("Anoma ledger node started")?;
    if !cfg!(feature = "ABCI") {
        ledger.exp_string("started node")?;
    } else {
        ledger.exp_string("Started node")?;
    }

    // Wait to commit a block
    ledger.exp_regex(r"Committed block hash.*, height: [0-9]+")?;
    let bg_ledger = ledger.background();

    let validator_one_rpc = Arc::new(get_actor_rpc(&test, &Who::Validator(0)));

    // A token transfer tx args
    let tx_args = Arc::new(vec![
        "transfer",
        "--source",
        BERTHA,
        "--target",
        ALBERT,
        "--token",
        XAN,
        "--amount",
        "10.1",
        "--fee-amount",
        "0",
        "--gas-limit",
        "0",
        "--fee-token",
        XAN,
        "--ledger-address",
    ]);

    // 2. Spawn threads each submitting token transfer tx
    // We collect to run the threads in parallel.
    #[allow(clippy::needless_collect)]
    let tasks: Vec<std::thread::JoinHandle<_>> = (0..3)
        .into_iter()
        .map(|_| {
            let test = Arc::clone(&test);
            let validator_one_rpc = Arc::clone(&validator_one_rpc);
            let tx_args = Arc::clone(&tx_args);
            std::thread::spawn(move || {
                let mut args = (*tx_args).clone();
                args.push(&*validator_one_rpc);
                let mut client = run!(*test, Bin::Client, args, Some(40))?;
                if !cfg!(feature = "ABCI") {
                    client.exp_string("Transaction accepted")?;
                }
                client.exp_string("Transaction applied")?;
                client.exp_string("Transaction is valid.")?;
                client.assert_success();
                let res: Result<()> = Ok(());
                res
            })
        })
        .collect();
    for task in tasks.into_iter() {
        task.join().unwrap()?;
    }
    // Wait to commit a block
    let mut ledger = bg_ledger.foreground();
    ledger.exp_regex(r"Committed block hash.*, height: [0-9]+")?;

    Ok(())
}

/// In this test we:
/// 1. Run the ledger node
/// 2. Submit a valid proposal
/// 3. Query the proposal
/// 4. Query token balance (submitted funds)
/// 5. Query governance address balance
/// 6. Submit an invalid proposal
/// 7. Check invalid proposal was not accepted
/// 8. Query token balance (funds shall not be submitted)
/// 9. Send a yay vote from a validator
/// 10. Send a yay vote from a normal user
/// 11. Query the proposal and check the result
/// 12. Wait proposal grace and check proposal author funds
/// 13. Check governance address funds are 0
#[test]
fn proposal_submission() -> Result<()> {
    let test = setup::network(|genesis| genesis, None)?;

    let anomac_help = vec!["--help"];

    let mut client = run!(test, Bin::Client, anomac_help, Some(40))?;
    client.exp_string("Anoma client command line interface.")?;
    client.assert_success();

    // 1. Run the ledger node
    let mut ledger =
        run_as!(test, Who::Validator(0), Bin::Node, &["ledger"], Some(40))?;

    ledger.exp_string("Anoma ledger node started")?;
    if !cfg!(feature = "ABCI") {
        ledger.exp_string("started node")?;
    } else {
        ledger.exp_string("Started node")?;
    }
    let _bg_ledger = ledger.background();

    let validator_one_rpc = get_actor_rpc(&test, &Who::Validator(0));

    // 1.1 Delegate some token
    let tx_args = vec![
        "bond",
        "--validator",
        "validator-0",
        "--source",
        BERTHA,
        "--amount",
        "900",
        "--fee-amount",
        "0",
        "--gas-limit",
        "0",
        "--fee-token",
        XAN,
        "--ledger-address",
        &validator_one_rpc,
    ];
    let mut client = run!(test, Bin::Client, tx_args, Some(40))?;
    client.exp_string("Transaction is valid.")?;
    client.assert_success();

    // 2. Submit valid proposal
    let valid_proposal_json_path =
        test.base_dir.path().join("valid_proposal.json");
    let proposal_code = wasm_abs_path(TX_PROPOSAL_CODE);

    let albert = find_address(&test, ALBERT)?;
    let valid_proposal_json = json!(
        {
            "content": {
                "title": "TheTitle",
                "authors": "test@test.com",
                "discussions-to": "www.github.com/anoma/aip/1",
                "created": "2022-03-10T08:54:37Z",
                "license": "MIT",
                "abstract": "Ut convallis eleifend orci vel venenatis. Duis vulputate metus in lacus sollicitudin vestibulum. Suspendisse vel velit ac est consectetur feugiat nec ac urna. Ut faucibus ex nec dictum fermentum. Morbi aliquet purus at sollicitudin ultrices. Quisque viverra varius cursus. Praesent sed mauris gravida, pharetra turpis non, gravida eros. Nullam sed ex justo. Ut at placerat ipsum, sit amet rhoncus libero. Sed blandit non purus non suscipit. Phasellus sed quam nec augue bibendum bibendum ut vitae urna. Sed odio diam, ornare nec sapien eget, congue viverra enim.",
                "motivation": "Ut convallis eleifend orci vel venenatis. Duis vulputate metus in lacus sollicitudin vestibulum. Suspendisse vel velit ac est consectetur feugiat nec ac urna. Ut faucibus ex nec dictum fermentum. Morbi aliquet purus at sollicitudin ultrices.",
                "details": "Ut convallis eleifend orci vel venenatis. Duis vulputate metus in lacus sollicitudin vestibulum. Suspendisse vel velit ac est consectetur feugiat nec ac urna. Ut faucibus ex nec dictum fermentum. Morbi aliquet purus at sollicitudin ultrices. Quisque viverra varius cursus. Praesent sed mauris gravida, pharetra turpis non, gravida eros.",
                "requires": "2"
            },
            "author": albert,
            "voting_start_epoch": 6,
            "voting_end_epoch": 18,
            "grace_epoch": 24,
            "proposal_code_path": proposal_code.to_str().unwrap()
        }
    );

    generate_proposal_json(
        valid_proposal_json_path.clone(),
        valid_proposal_json,
    );

    let validator_one_rpc = get_actor_rpc(&test, &Who::Validator(0));

    let submit_proposal_args = vec![
        "init-proposal",
        "--data-path",
        valid_proposal_json_path.to_str().unwrap(),
        "--ledger-address",
        &validator_one_rpc,
    ];
    let mut client = run!(test, Bin::Client, submit_proposal_args, Some(40))?;
    client.exp_string("Transaction is valid.")?;
    client.assert_success();

    // 3. Query the proposal

    let proposal_query_args = vec![
        "query-proposal",
        "--proposal-id",
        "0",
        "--ledger-address",
        &validator_one_rpc,
    ];

    let mut client = run!(test, Bin::Client, proposal_query_args, Some(40))?;
    client.exp_string("Proposal: 0")?;
    client.assert_success();

    // 4. Query token balance proposal author (submitted funds)
    let query_balance_args = vec![
        "balance",
        "--owner",
        ALBERT,
        "--token",
        XAN,
        "--ledger-address",
        &validator_one_rpc,
    ];

    let mut client = run!(test, Bin::Client, query_balance_args, Some(40))?;
    client.exp_string("XAN: 999500")?;
    client.assert_success();

    // 5. Query token balance governance
    let query_balance_args = vec![
        "balance",
        "--owner",
        GOVERNANCE_ADDRESS,
        "--token",
        XAN,
        "--ledger-address",
        &validator_one_rpc,
    ];

    let mut client = run!(test, Bin::Client, query_balance_args, Some(40))?;
    client.exp_string("XAN: 500")?;
    client.assert_success();

    // 6. Submit an invalid proposal
    // proposal is invalid due to voting_end_epoch - voting_start_epoch < 3
    let invalid_proposal_json_path =
        test.base_dir.path().join("invalid_proposal.json");
    let albert = find_address(&test, ALBERT)?;
    let invalid_proposal_json = json!(
        {
            "content": {
                "title": "TheTitle",
                "authors": "test@test.com",
                "discussions-to": "www.github.com/anoma/aip/1",
                "created": "2022-03-10T08:54:37Z",
                "license": "MIT",
                "abstract": "Ut convallis eleifend orci vel venenatis. Duis
    vulputate metus in lacus sollicitudin vestibulum. Suspendisse vel velit
    ac est consectetur feugiat nec ac urna. Ut faucibus ex nec dictum
    fermentum. Morbi aliquet purus at sollicitudin ultrices. Quisque viverra
    varius cursus. Praesent sed mauris gravida, pharetra turpis non, gravida
    eros. Nullam sed ex justo. Ut at placerat ipsum, sit amet rhoncus libero.
    Sed blandit non purus non suscipit. Phasellus sed quam nec augue bibendum
    bibendum ut vitae urna. Sed odio diam, ornare nec sapien eget, congue
    viverra enim.",
                "motivation": "Ut convallis eleifend orci vel venenatis. Duis
    vulputate metus in lacus sollicitudin vestibulum. Suspendisse vel velit
    ac est consectetur feugiat nec ac urna. Ut faucibus ex nec dictum
    fermentum. Morbi aliquet purus at sollicitudin ultrices.",
                "details": "Ut convallis eleifend orci vel venenatis. Duis
    vulputate metus in lacus sollicitudin vestibulum. Suspendisse vel velit
    ac est consectetur feugiat nec ac urna. Ut faucibus ex nec dictum
    fermentum. Morbi aliquet purus at sollicitudin ultrices. Quisque viverra
    varius cursus. Praesent sed mauris gravida, pharetra turpis non, gravida
    eros.",             "requires": "2"
            },
            "author": albert,
            "voting_start_epoch": 9999,
            "voting_end_epoch": 10000,
            "grace_epoch": 10009,
        }
    );
    generate_proposal_json(
        invalid_proposal_json_path.clone(),
        invalid_proposal_json,
    );

    let submit_proposal_args = vec![
        "init-proposal",
        "--data-path",
        invalid_proposal_json_path.to_str().unwrap(),
        "--ledger-address",
        &validator_one_rpc,
    ];
    let mut client = run!(test, Bin::Client, submit_proposal_args, Some(40))?;
    client.exp_string("Transaction is invalid.")?;
    client.assert_success();

    // 7. Check invalid proposal was not accepted
    let proposal_query_args = vec![
        "query-proposal",
        "--proposal-id",
        "1",
        "--ledger-address",
        &validator_one_rpc,
    ];

    let mut client = run!(test, Bin::Client, proposal_query_args, Some(40))?;
    client.exp_string("No valid proposal was found with id 1")?;
    client.assert_success();

    // 8. Query token balance (funds shall not be submitted)
    let query_balance_args = vec![
        "balance",
        "--owner",
        ALBERT,
        "--token",
        XAN,
        "--ledger-address",
        &validator_one_rpc,
    ];

    let mut client = run!(test, Bin::Client, query_balance_args, Some(40))?;
    client.exp_string("XAN: 999500")?;
    client.assert_success();

    // 9. Send a yay vote from a validator
    let mut epoch = get_epoch(&test, &validator_one_rpc).unwrap();
    while epoch.0 <= 7 {
        sleep(1);
        epoch = get_epoch(&test, &validator_one_rpc).unwrap();
    }

    let submit_proposal_vote = vec![
        "vote-proposal",
        "--proposal-id",
        "0",
        "--vote",
        "yay",
        "--signer",
        "validator-0",
        "--ledger-address",
        &validator_one_rpc,
    ];

    let mut client = run_as!(
        test,
        Who::Validator(0),
        Bin::Client,
        submit_proposal_vote,
        Some(15)
    )?;
    client.exp_string("Transaction is valid.")?;
    client.assert_success();

    let submit_proposal_vote_delagator = vec![
        "vote-proposal",
        "--proposal-id",
        "0",
        "--vote",
        "nay",
        "--signer",
        BERTHA,
        "--ledger-address",
        &validator_one_rpc,
    ];

    let mut client =
        run!(test, Bin::Client, submit_proposal_vote_delagator, Some(40))?;
    client.exp_string("Transaction is valid.")?;
    client.assert_success();

    // 10. Send a yay vote from a non-validator/non-delegator user
    let submit_proposal_vote = vec![
        "vote-proposal",
        "--proposal-id",
        "0",
        "--vote",
        "yay",
        "--signer",
        ALBERT,
        "--ledger-address",
        &validator_one_rpc,
    ];

    // this is valid because the client filter ALBERT delegation and there are
    // none
    let mut client = run!(test, Bin::Client, submit_proposal_vote, Some(15))?;
    client.exp_string("Transaction is valid.")?;
    client.assert_success();

    // 11. Query the proposal and check the result
    let mut epoch = get_epoch(&test, &validator_one_rpc).unwrap();
    while epoch.0 <= 19 {
        sleep(1);
        epoch = get_epoch(&test, &validator_one_rpc).unwrap();
    }

    let query_proposal = vec![
        "query-proposal-result",
        "--proposal-id",
        "0",
        "--ledger-address",
        &validator_one_rpc,
    ];

    let mut client = run!(test, Bin::Client, query_proposal, Some(15))?;
    client.exp_string("Result: passed")?;
    client.assert_success();

    // 12. Wait proposal grace and check proposal author funds
    let mut epoch = get_epoch(&test, &validator_one_rpc).unwrap();
    while epoch.0 < 26 {
        sleep(1);
        epoch = get_epoch(&test, &validator_one_rpc).unwrap();
    }

    let query_balance_args = vec![
        "balance",
        "--owner",
        ALBERT,
        "--token",
        XAN,
        "--ledger-address",
        &validator_one_rpc,
    ];

    let mut client = run!(test, Bin::Client, query_balance_args, Some(30))?;
    client.exp_string("XAN: 1000000")?;
    client.assert_success();

    // 13. Check if governance funds are 0
    let query_balance_args = vec![
        "balance",
        "--owner",
        GOVERNANCE_ADDRESS,
        "--token",
        XAN,
        "--ledger-address",
        &validator_one_rpc,
    ];

    let mut client = run!(test, Bin::Client, query_balance_args, Some(30))?;
    client.exp_string("XAN: 0")?;
    client.assert_success();

    // // 14. Query parameters
    let query_protocol_parameters = vec![
        "query-protocol-parameters",
        "--ledger-address",
        &validator_one_rpc,
    ];

    let mut client =
        run!(test, Bin::Client, query_protocol_parameters, Some(30))?;
    client.exp_regex(".*Min. proposal grace epoch: 9.*")?;
    client.assert_success();

    Ok(())
}

/// In this test we:
/// 1. Run the ledger node
/// 2. Create an offline proposal
/// 3. Create an offline vote
/// 4. Tally offline
#[test]
fn proposal_offline() -> Result<()> {
    let test = setup::network(|genesis| genesis, None)?;

    // 1. Run the ledger node
    let mut ledger =
        run_as!(test, Who::Validator(0), Bin::Node, &["ledger"], Some(20))?;

    ledger.exp_string("Anoma ledger node started")?;
    if !cfg!(feature = "ABCI") {
        ledger.exp_string("started node")?;
    } else {
        ledger.exp_string("Started node")?;
    }
    let _bg_ledger = ledger.background();

    let validator_one_rpc = get_actor_rpc(&test, &Who::Validator(0));

    // 1.1 Delegate some token
    let tx_args = vec![
        "bond",
        "--validator",
        "validator-0",
        "--source",
        ALBERT,
        "--amount",
        "900",
        "--fee-amount",
        "0",
        "--gas-limit",
        "0",
        "--fee-token",
        XAN,
        "--ledger-address",
        &validator_one_rpc,
    ];
    let mut client = run!(test, Bin::Client, tx_args, Some(40))?;
    client.exp_string("Transaction is valid.")?;
    client.assert_success();

    // 2. Create an offline proposal
    let valid_proposal_json_path =
        test.base_dir.path().join("valid_proposal.json");
    let albert = find_address(&test, ALBERT)?;
    let valid_proposal_json = json!(
        {
            "content": {
                "title": "TheTitle",
                "authors": "test@test.com",
                "discussions-to": "www.github.com/anoma/aip/1",
                "created": "2022-03-10T08:54:37Z",
                "license": "MIT",
                "abstract": "Ut convallis eleifend orci vel venenatis. Duis vulputate metus in lacus sollicitudin vestibulum. Suspendisse vel velit ac est consectetur feugiat nec ac urna. Ut faucibus ex nec dictum fermentum. Morbi aliquet purus at sollicitudin ultrices. Quisque viverra varius cursus. Praesent sed mauris gravida, pharetra turpis non, gravida eros. Nullam sed ex justo. Ut at placerat ipsum, sit amet rhoncus libero. Sed blandit non purus non suscipit. Phasellus sed quam nec augue bibendum bibendum ut vitae urna. Sed odio diam, ornare nec sapien eget, congue viverra enim.",
                "motivation": "Ut convallis eleifend orci vel venenatis. Duis vulputate metus in lacus sollicitudin vestibulum. Suspendisse vel velit ac est consectetur feugiat nec ac urna. Ut faucibus ex nec dictum fermentum. Morbi aliquet purus at sollicitudin ultrices.",
                "details": "Ut convallis eleifend orci vel venenatis. Duis vulputate metus in lacus sollicitudin vestibulum. Suspendisse vel velit ac est consectetur feugiat nec ac urna. Ut faucibus ex nec dictum fermentum. Morbi aliquet purus at sollicitudin ultrices. Quisque viverra varius cursus. Praesent sed mauris gravida, pharetra turpis non, gravida eros.",
                "requires": "2"
            },
            "author": albert,
            "voting_start_epoch": 3,
            "voting_end_epoch": 6,
            "grace_epoch": 6
        }
    );
    generate_proposal_json(
        valid_proposal_json_path.clone(),
        valid_proposal_json,
    );

    let validator_one_rpc = get_actor_rpc(&test, &Who::Validator(0));

    let offline_proposal_args = vec![
        "init-proposal",
        "--data-path",
        valid_proposal_json_path.to_str().unwrap(),
        "--offline",
        "--ledger-address",
        &validator_one_rpc,
    ];

    let mut client = run!(test, Bin::Client, offline_proposal_args, Some(15))?;
    client.exp_string("Proposal created: ")?;
    client.assert_success();

    // 3. Generate an offline yay vote
    let mut epoch = get_epoch(&test, &validator_one_rpc).unwrap();
    while epoch.0 <= 5 {
        sleep(1);
        epoch = get_epoch(&test, &validator_one_rpc).unwrap();
    }

    let proposal_path = working_dir().join("proposal");
    let proposal_ref = proposal_path.to_string_lossy();
    let submit_proposal_vote = vec![
        "vote-proposal",
        "--data-path",
        &proposal_ref,
        "--vote",
        "yay",
        "--signer",
        ALBERT,
        "--offline",
        "--ledger-address",
        &validator_one_rpc,
    ];

    let mut client = run!(test, Bin::Client, submit_proposal_vote, Some(15))?;
    client.exp_string("Proposal vote created: ")?;
    client.assert_success();

    let expected_file_name = format!("proposal-vote-{}", albert);
    let expected_path_vote = working_dir().join(&expected_file_name);
    assert!(expected_path_vote.exists());

    let expected_path_proposal = working_dir().join("proposal");
    assert!(expected_path_proposal.exists());

    // 4. Compute offline tally
    let proposal_data_folder = working_dir().join("proposal-test-data");
    fs::create_dir_all(&proposal_data_folder)
        .expect("Should create a new folder.");
    fs::copy(
        expected_path_proposal,
        &proposal_data_folder.join("proposal"),
    )
    .expect("Should copy proposal file.");
    fs::copy(
        expected_path_vote,
        &proposal_data_folder.join(&expected_file_name),
    )
    .expect("Should copy proposal vote file.");

    let tally_offline = vec![
        "query-proposal-result",
        "--data-path",
        proposal_data_folder.to_str().unwrap(),
        "--offline",
        "--ledger-address",
        &validator_one_rpc,
    ];

    let mut client = run!(test, Bin::Client, tally_offline, Some(15))?;
    client.exp_string("Result: rejected")?;
    client.assert_success();

    Ok(())
}

fn generate_proposal_json(
    proposal_path: PathBuf,
    proposal_content: serde_json::Value,
) {
    let intent_writer = OpenOptions::new()
        .create(true)
        .write(true)
        .truncate(true)
        .open(proposal_path)
        .unwrap();
    serde_json::to_writer(intent_writer, &proposal_content).unwrap();
}

/// In this test we:
/// 1. Setup 2 genesis validators
/// 2. Initialize a new network with the 2 validators
/// 3. Setup and start the 2 genesis validator nodes and a non-validator node
/// 4. Submit a valid token transfer tx from one validator to the other
/// 5. Check that all the nodes processed the tx with the same result
<<<<<<< HEAD
=======
/// TODO: run this test for ABCI-plus-plus once https://github.com/tendermint/tendermint/issues/8840 is fixed
>>>>>>> 31affe12
#[cfg(not(feature = "ABCI-plus-plus"))]
#[test]
fn test_genesis_validators() -> Result<()> {
    use std::collections::HashMap;
    use std::net::SocketAddr;
    use std::str::FromStr;

    use anoma::types::chain::ChainId;
    use anoma_apps::config::genesis::genesis_config::{
        self, ValidatorPreGenesisConfig,
    };
    use anoma_apps::config::Config;
    use tempfile::tempdir;

    // This test is not using the `setup::network`, because we're setting up
    // custom genesis validators
    setup::INIT.call_once(|| {
        if let Err(err) = color_eyre::install() {
            eprintln!("Failed setting up colorful error reports {}", err);
        }
    });

    let working_dir = setup::working_dir();
    let base_dir = tempdir().unwrap();
    let checksums_path = working_dir
        .join("wasm/checksums.json")
        .to_string_lossy()
        .into_owned();

    // Same as in `genesis/e2e-tests-single-node.toml` for `validator-0`
    let net_address_0 = SocketAddr::from_str("127.0.0.1:27656").unwrap();
    let net_address_port_0 = net_address_0.port();
    // Find the first port (ledger P2P) that should be used for a validator at
    // the given index
    let get_first_port = |ix: u8| {
        net_address_port_0
            + 6 * (ix as u16 + 1)
            + if cfg!(feature = "ABCI") {
                0
            } else {
                // The ABCI++ ports at `26670 + ABCI_PLUS_PLUS_PORT_OFFSET`,
                // see `network`
                setup::ABCI_PLUS_PLUS_PORT_OFFSET
            }
    };

    // 1. Setup 2 genesis validators
    let validator_0_alias = "validator-0";
    let validator_1_alias = "validator-1";

    let init_genesis_validator_0 = setup::run_cmd(
        Bin::Client,
        [
            "utils",
            "init-genesis-validator",
            "--unsafe-dont-encrypt",
            "--alias",
            validator_0_alias,
            "--net-address",
            &format!("127.0.0.1:{}", get_first_port(0)),
        ],
        Some(5),
        &working_dir,
        &base_dir,
        "validator",
        format!("{}:{}", std::file!(), std::line!()),
    )?;
    init_genesis_validator_0.assert_success();
    let validator_0_pre_genesis_dir =
        anoma_apps::client::utils::validator_pre_genesis_dir(
            base_dir.path(),
            validator_0_alias,
        );
    let config = std::fs::read_to_string(
        anoma_apps::client::utils::validator_pre_genesis_file(
            &validator_0_pre_genesis_dir,
        ),
    )
    .unwrap();
    let mut validator_0_config: ValidatorPreGenesisConfig =
        toml::from_str(&config).unwrap();
    let validator_0_config = validator_0_config
        .validator
        .remove(validator_0_alias)
        .unwrap();

    let init_genesis_validator_1 = setup::run_cmd(
        Bin::Client,
        [
            "utils",
            "init-genesis-validator",
            "--unsafe-dont-encrypt",
            "--alias",
            validator_1_alias,
            "--net-address",
            &format!("127.0.0.1:{}", get_first_port(1)),
        ],
        Some(5),
        &working_dir,
        &base_dir,
        "validator",
        format!("{}:{}", std::file!(), std::line!()),
    )?;
    init_genesis_validator_1.assert_success();
    let validator_1_pre_genesis_dir =
        anoma_apps::client::utils::validator_pre_genesis_dir(
            base_dir.path(),
            validator_1_alias,
        );
    let config = std::fs::read_to_string(
        &anoma_apps::client::utils::validator_pre_genesis_file(
            &validator_1_pre_genesis_dir,
        ),
    )
    .unwrap();
    let mut validator_1_config: ValidatorPreGenesisConfig =
        toml::from_str(&config).unwrap();
    let validator_1_config = validator_1_config
        .validator
        .remove(validator_1_alias)
        .unwrap();

    // 2. Initialize a new network with the 2 validators
    let mut genesis = genesis_config::open_genesis_config(
        working_dir.join(setup::SINGLE_NODE_NET_GENESIS),
    );
    let update_validator_config =
        |ix: u8, mut config: genesis_config::ValidatorConfig| {
            // Setup tokens balances and validity predicates
            config.tokens = Some(200000);
            config.non_staked_balance = Some(1000000000000);
            config.validator_vp = Some("vp_user".into());
            config.staking_reward_vp = Some("vp_user".into());
            // Setup the validator ports same as what
            // `setup::add_validators` would do
            let mut net_address = net_address_0;
            // 6 ports for each validator
            let first_port = get_first_port(ix);
            net_address.set_port(first_port);
            config.net_address = Some(net_address.to_string());
            config
        };
    genesis.validator = HashMap::from_iter([
        (
            validator_0_alias.to_owned(),
            update_validator_config(0, validator_0_config),
        ),
        (
            validator_1_alias.to_owned(),
            update_validator_config(1, validator_1_config),
        ),
    ]);
    let genesis_file = base_dir.path().join("e2e-test-genesis-src.toml");
    genesis_config::write_genesis_config(&genesis, &genesis_file);
    let genesis_path = genesis_file.to_string_lossy();

    let archive_dir = base_dir.path().to_string_lossy().to_string();
    let args = vec![
        "utils",
        "init-network",
        "--unsafe-dont-encrypt",
        "--genesis-path",
        &genesis_path,
        "--chain-prefix",
        "e2e-test",
        "--localhost",
        "--allow-duplicate-ip",
        "--wasm-checksums-path",
        &checksums_path,
        "--archive-dir",
        &archive_dir,
    ];
    let mut init_network = setup::run_cmd(
        Bin::Client,
        args,
        Some(5),
        &working_dir,
        &base_dir,
        "validator",
        format!("{}:{}", std::file!(), std::line!()),
    )?;

    // Get the generated chain_id` from result of the last command
    let (unread, matched) =
        init_network.exp_regex(r"Derived chain ID: .*\n")?;
    let chain_id_raw =
        matched.trim().split_once("Derived chain ID: ").unwrap().1;
    let chain_id = ChainId::from_str(chain_id_raw.trim())?;
    println!("'init-network' output: {}", unread);
    let net = setup::Network {
        chain_id: chain_id.clone(),
    };
    let test = setup::Test {
        working_dir: working_dir.clone(),
        base_dir,
        net,
        genesis,
    };

    // Host the network archive to make it available for `join-network` commands
    let network_archive_server = file_serve::Server::new(&working_dir);
    let network_archive_addr = network_archive_server.addr().to_owned();
    std::thread::spawn(move || {
        network_archive_server.serve().unwrap();
    });

    // 3. Setup and start the 2 genesis validator nodes and a non-validator node

    // Clean-up the chain dir from the existing validator dir that were created
    // by `init-network`, because we want to set them up with `join-network`
    // instead
    let validator_0_base_dir = test.get_base_dir(&Who::Validator(0));
    let validator_1_base_dir = test.get_base_dir(&Who::Validator(1));
    std::fs::remove_dir_all(&validator_0_base_dir).unwrap();
    std::fs::remove_dir_all(&validator_1_base_dir).unwrap();

    std::env::set_var(
        anoma_apps::client::utils::ENV_VAR_NETWORK_CONFIGS_SERVER,
        format!("http://{network_archive_addr}/{}", archive_dir),
    );
    let pre_genesis_path = validator_0_pre_genesis_dir.to_string_lossy();
    let mut join_network_val_0 = run_as!(
        test,
        Who::Validator(0),
        Bin::Client,
        [
            "utils",
            "join-network",
            "--chain-id",
            chain_id.as_str(),
            "--pre-genesis-path",
            pre_genesis_path.as_ref(),
        ],
        Some(5)
    )?;
    join_network_val_0.exp_string("Successfully configured for chain")?;

    let pre_genesis_path = validator_1_pre_genesis_dir.to_string_lossy();
    let mut join_network_val_1 = run_as!(
        test,
        Who::Validator(1),
        Bin::Client,
        [
            "utils",
            "join-network",
            "--chain-id",
            chain_id.as_str(),
            "--pre-genesis-path",
            pre_genesis_path.as_ref(),
        ],
        Some(5)
    )?;
    join_network_val_1.exp_string("Successfully configured for chain")?;

    // We have to update the ports in the configs again, because the ones from
    // `join-network` use the defaults
    let update_config = |ix: u8, mut config: Config| {
        let first_port = net_address_port_0
            + 6 * (ix as u16 + 1)
            + if cfg!(feature = "ABCI") {
                0
            } else {
                setup::ABCI_PLUS_PLUS_PORT_OFFSET
            };
        config.ledger.tendermint.p2p_address.set_port(first_port);
        config
            .ledger
            .tendermint
            .rpc_address
            .set_port(first_port + 1);
        config.ledger.shell.ledger_address.set_port(first_port + 2);
        config
    };

    let validator_0_config = update_config(
        0,
        Config::load(&validator_0_base_dir, &test.net.chain_id, None),
    );
    validator_0_config
        .write(&validator_0_base_dir, &chain_id, true)
        .unwrap();

    let validator_1_config = update_config(
        1,
        Config::load(&validator_1_base_dir, &test.net.chain_id, None),
    );
    validator_1_config
        .write(&validator_1_base_dir, &chain_id, true)
        .unwrap();

    // Copy WASMs to each node's chain dir
    let chain_dir = test.base_dir.path().join(chain_id.as_str());
    setup::copy_wasm_to_chain_dir(
        &working_dir,
        &chain_dir,
        &chain_id,
        test.genesis.validator.keys(),
    );

    let args = ["ledger"];
    let mut validator_0 =
        run_as!(test, Who::Validator(0), Bin::Node, args, Some(40))?;
    validator_0.exp_string("Anoma ledger node started")?;
    validator_0.exp_string("This node is a validator")?;

    let mut validator_1 =
        run_as!(test, Who::Validator(1), Bin::Node, args, Some(40))?;
    validator_1.exp_string("Anoma ledger node started")?;
    validator_1.exp_string("This node is a validator")?;

    let mut non_validator =
        run_as!(test, Who::NonValidator, Bin::Node, args, Some(40))?;
    non_validator.exp_string("Anoma ledger node started")?;
    if !cfg!(feature = "ABCI") {
        non_validator.exp_string("This node is a fullnode")?;
    } else {
        non_validator.exp_string("This node is not a validator")?;
    }

    // 4. Submit a valid token transfer tx
    let validator_one_rpc = get_actor_rpc(&test, &Who::Validator(0));
    let tx_args = [
        "transfer",
        "--source",
        validator_0_alias,
        "--target",
        validator_1_alias,
        "--token",
        XAN,
        "--amount",
        "10.1",
        "--fee-amount",
        "0",
        "--gas-limit",
        "0",
        "--fee-token",
        XAN,
        "--ledger-address",
        &validator_one_rpc,
    ];
    let mut client =
        run_as!(test, Who::Validator(0), Bin::Client, tx_args, Some(40))?;
    client.exp_string("Transaction is valid.")?;
    client.assert_success();

    // 3. Check that all the nodes processed the tx with the same result
    let expected_result = "all VPs accepted transaction";
    validator_0.exp_string(expected_result)?;
    validator_1.exp_string(expected_result)?;
    non_validator.exp_string(expected_result)?;

    Ok(())
}<|MERGE_RESOLUTION|>--- conflicted
+++ resolved
@@ -66,10 +66,7 @@
 /// 1. Run 2 genesis validator ledger nodes and 1 non-validator node
 /// 2. Submit a valid token transfer tx
 /// 3. Check that all the nodes processed the tx with the same result
-<<<<<<< HEAD
-=======
 /// TODO: run this test for ABCI-plus-plus once https://github.com/tendermint/tendermint/issues/8840 is fixed
->>>>>>> 31affe12
 #[cfg(not(feature = "ABCI-plus-plus"))]
 #[test]
 fn test_node_connectivity() -> Result<()> {
@@ -474,8 +471,6 @@
     ];
 
     let mut client = run!(test, Bin::Client, tx_args, Some(40))?;
-    let mut ledger = bg_ledger.foreground();
-    ledger.exp_string("some VPs rejected ")?;
     if !cfg!(feature = "ABCI") {
         client.exp_string("Transaction accepted")?;
     }
@@ -484,6 +479,7 @@
     client.exp_string(r#""code": "1"#)?;
 
     client.assert_success();
+    let mut ledger = bg_ledger.foreground();
     ledger.exp_string("some VPs rejected transaction")?;
 
     // Wait to commit a block
@@ -1556,10 +1552,7 @@
 /// 3. Setup and start the 2 genesis validator nodes and a non-validator node
 /// 4. Submit a valid token transfer tx from one validator to the other
 /// 5. Check that all the nodes processed the tx with the same result
-<<<<<<< HEAD
-=======
 /// TODO: run this test for ABCI-plus-plus once https://github.com/tendermint/tendermint/issues/8840 is fixed
->>>>>>> 31affe12
 #[cfg(not(feature = "ABCI-plus-plus"))]
 #[test]
 fn test_genesis_validators() -> Result<()> {
