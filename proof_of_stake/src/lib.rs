--- conflicted
+++ resolved
@@ -155,8 +155,8 @@
         &self,
     ) -> Result<ValidatorSets<Self::Address>, Self::Error>;
     /// Read PoS total voting power of all validators (active and inactive).
-<<<<<<< HEAD
-    fn read_total_voting_power(&self) -> TotalVotingPowers;
+    fn read_total_voting_power(&self)
+    -> Result<TotalVotingPowers, Self::Error>;
 
     /// Read PoS validator's Eth bridge governance key
     fn read_validator_eth_cold_key(
@@ -169,10 +169,6 @@
         &self,
         key: &Self::Address,
     ) -> Option<ValidatorEthKey<Self::PublicKey>>;
-=======
-    fn read_total_voting_power(&self)
-    -> Result<TotalVotingPowers, Self::Error>;
->>>>>>> 836a6dea
 }
 
 /// PoS system trait to be implemented in integration that can read and write
@@ -254,8 +250,10 @@
         value: ValidatorSets<Self::Address>,
     ) -> Result<(), Self::Error>;
     /// Write PoS total voting power of all validators (active and inactive).
-<<<<<<< HEAD
-    fn write_total_voting_power(&mut self, value: TotalVotingPowers);
+    fn write_total_voting_power(
+        &mut self,
+        value: TotalVotingPowers,
+    ) -> Result<(), Self::Error>;
     /// Write PoS validator's Eth bridge governance key
     fn write_validator_eth_cold_key(
         &mut self,
@@ -269,12 +267,6 @@
         address: &Self::Address,
         value: ValidatorEthKey<Self::PublicKey>,
     );
-=======
-    fn write_total_voting_power(
-        &mut self,
-        value: TotalVotingPowers,
-    ) -> Result<(), Self::Error>;
->>>>>>> 836a6dea
 
     /// Delete an emptied PoS bond (validator self-bond or a delegation).
     fn delete_bond(
@@ -306,14 +298,10 @@
         eth_cold_key: &Self::PublicKey,
         eth_hot_key: &Self::PublicKey,
         current_epoch: impl Into<Epoch>,
-<<<<<<< HEAD
     ) -> Result<(), BecomeValidatorError<Self::Address>>
     where
         Self::PublicKey: TryRefTo<EthAddress>,
     {
-=======
-    ) -> Result<(), Self::BecomeValidatorError> {
->>>>>>> 836a6dea
         let current_epoch = current_epoch.into();
         let params = self.read_pos_params()?;
         let mut validator_set = self.read_validator_set()?;
@@ -347,25 +335,15 @@
         self.write_validator_staking_reward_address(
             address,
             staking_reward_address.clone(),
-<<<<<<< HEAD
-        );
-        self.write_validator_consensus_key(address, consensus_key);
+        )?;
+        self.write_validator_consensus_key(address, consensus_key)?;
         self.write_validator_eth_cold_key(address, eth_cold_key);
         self.write_validator_eth_hot_key(address, eth_hot_key);
-        self.write_validator_state(address, state);
-        self.write_validator_set(validator_set);
-        self.write_validator_address_raw_hash(address);
-        self.write_validator_total_deltas(address, total_deltas);
-        self.write_validator_voting_power(address, voting_power);
-=======
-        )?;
-        self.write_validator_consensus_key(address, consensus_key)?;
         self.write_validator_state(address, state)?;
         self.write_validator_set(validator_set)?;
         self.write_validator_address_raw_hash(address, &consensus_key_clone)?;
         self.write_validator_total_deltas(address, total_deltas)?;
         self.write_validator_voting_power(address, voting_power)?;
->>>>>>> 836a6dea
         Ok(())
     }
 
