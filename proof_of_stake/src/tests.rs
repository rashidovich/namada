--- conflicted
+++ resolved
@@ -295,7 +295,22 @@
 }
 
 proptest! {
-<<<<<<< HEAD
+    // Generate arb valid input for `test_consensus_key_change`
+    #![proptest_config(Config {
+        cases: 1,
+        .. Config::default()
+    })]
+    #[test]
+    fn test_consensus_key_change(
+
+    genesis_validators in arb_genesis_validators(1..2, None),
+
+    ) {
+        test_consensus_key_change_aux(genesis_validators)
+    }
+}
+
+proptest! {
     // Generate arb valid input for `test_is_delegator`
     #![proptest_config(Config {
         cases: 100,
@@ -308,20 +323,6 @@
 
     ) {
         test_is_delegator_aux(genesis_validators)
-=======
-    // Generate arb valid input for `test_consensus_key_change`
-    #![proptest_config(Config {
-        cases: 1,
-        .. Config::default()
-    })]
-    #[test]
-    fn test_consensus_key_change(
-
-    genesis_validators in arb_genesis_validators(1..2, None),
-
-    ) {
-        test_consensus_key_change_aux(genesis_validators)
->>>>>>> a353fd72
     }
 }
 
@@ -6593,85 +6594,29 @@
     assert!(diff <= 2.into());
 }
 
-<<<<<<< HEAD
-fn test_is_delegator_aux(mut validators: Vec<GenesisValidator>) {
-    validators.sort_by(|a, b| b.tokens.cmp(&a.tokens));
-
-    let validator1 = validators[0].address.clone();
-    let validator2 = validators[1].address.clone();
-
-    let mut storage = TestWlStorage::default();
-=======
 fn test_consensus_key_change_aux(validators: Vec<GenesisValidator>) {
     assert_eq!(validators.len(), 1);
 
->>>>>>> a353fd72
     let params = OwnedPosParams {
         unbonding_len: 4,
         ..Default::default()
     };
-<<<<<<< HEAD
-=======
     let validator = validators[0].address.clone();
 
     println!("\nTest inputs: {params:?}, genesis validators: {validators:#?}");
     let mut storage = TestWlStorage::default();
->>>>>>> a353fd72
 
     // Genesis
     let mut current_epoch = storage.storage.block.epoch;
     let params = test_init_genesis(
         &mut storage,
         params,
-<<<<<<< HEAD
-        validators.clone().into_iter(),
-=======
         validators.into_iter(),
->>>>>>> a353fd72
         current_epoch,
     )
     .unwrap();
     storage.commit_block().unwrap();
 
-<<<<<<< HEAD
-    // Get delegators with some tokens
-    let staking_token = staking_token_address(&storage);
-    let delegator1 = address::testing::gen_implicit_address();
-    let delegator2 = address::testing::gen_implicit_address();
-    let del_balance = token::Amount::native_whole(1000);
-    credit_tokens(&mut storage, &staking_token, &delegator1, del_balance)
-        .unwrap();
-    credit_tokens(&mut storage, &staking_token, &delegator2, del_balance)
-        .unwrap();
-
-    // Advance to epoch 1
-    current_epoch = advance_epoch(&mut storage, &params);
-    super::process_slashes(&mut storage, current_epoch).unwrap();
-
-    // Delegate in epoch 1 to validator1
-    let del1_epoch = current_epoch;
-    super::bond_tokens(
-        &mut storage,
-        Some(&delegator1),
-        &validator1,
-        1000.into(),
-        current_epoch,
-        None,
-    )
-    .unwrap();
-
-    // Advance to epoch 2
-    current_epoch = advance_epoch(&mut storage, &params);
-    super::process_slashes(&mut storage, current_epoch).unwrap();
-
-    // Delegate in epoch 2 to validator2
-    let del2_epoch = current_epoch;
-    super::bond_tokens(
-        &mut storage,
-        Some(&delegator2),
-        &validator2,
-        1000.into(),
-=======
     // Check that there is one consensus key in the network
     let consensus_keys = get_consensus_key_set(&storage).unwrap();
     assert_eq!(consensus_keys.len(), 1);
@@ -6746,13 +6691,105 @@
         None,
         &validator,
         token::Amount::native_whole(1),
->>>>>>> a353fd72
         current_epoch,
         None,
     )
     .unwrap();
 
-<<<<<<< HEAD
+    // Check consensus keys again
+    let consensus_keys = get_consensus_key_set(&storage).unwrap();
+    assert_eq!(consensus_keys.len(), 3);
+
+    for epoch in current_epoch.iter_range(params.pipeline_len) {
+        let ck = validator_consensus_key_handle(&validator)
+            .get(&storage, epoch, &params)
+            .unwrap()
+            .unwrap();
+        assert_eq!(ck, ck_2);
+    }
+    let pipeline_epoch = current_epoch + params.pipeline_len;
+    let ck = validator_consensus_key_handle(&validator)
+        .get(&storage, pipeline_epoch, &params)
+        .unwrap()
+        .unwrap();
+    assert_eq!(ck, ck_3);
+
+    // Advance to the pipeline epoch to ensure that the validator set updates to
+    // tendermint will work
+    loop {
+        current_epoch = advance_epoch(&mut storage, &params);
+        if current_epoch == pipeline_epoch {
+            break;
+        }
+    }
+    assert_eq!(current_epoch.0, 2 * params.pipeline_len);
+}
+
+fn test_is_delegator_aux(mut validators: Vec<GenesisValidator>) {
+    validators.sort_by(|a, b| b.tokens.cmp(&a.tokens));
+
+    let validator1 = validators[0].address.clone();
+    let validator2 = validators[1].address.clone();
+
+    let mut storage = TestWlStorage::default();
+    let params = OwnedPosParams {
+        unbonding_len: 4,
+        ..Default::default()
+    };
+
+    // Genesis
+    let mut current_epoch = storage.storage.block.epoch;
+    let params = test_init_genesis(
+        &mut storage,
+        params,
+        validators.clone().into_iter(),
+        current_epoch,
+    )
+    .unwrap();
+    storage.commit_block().unwrap();
+
+    // Get delegators with some tokens
+    let staking_token = staking_token_address(&storage);
+    let delegator1 = address::testing::gen_implicit_address();
+    let delegator2 = address::testing::gen_implicit_address();
+    let del_balance = token::Amount::native_whole(1000);
+    credit_tokens(&mut storage, &staking_token, &delegator1, del_balance)
+        .unwrap();
+    credit_tokens(&mut storage, &staking_token, &delegator2, del_balance)
+        .unwrap();
+
+    // Advance to epoch 1
+    current_epoch = advance_epoch(&mut storage, &params);
+    super::process_slashes(&mut storage, current_epoch).unwrap();
+
+    // Delegate in epoch 1 to validator1
+    let del1_epoch = current_epoch;
+    super::bond_tokens(
+        &mut storage,
+        Some(&delegator1),
+        &validator1,
+        1000.into(),
+        current_epoch,
+        None,
+    )
+    .unwrap();
+
+    // Advance to epoch 2
+    current_epoch = advance_epoch(&mut storage, &params);
+    super::process_slashes(&mut storage, current_epoch).unwrap();
+
+    // Delegate in epoch 2 to validator2
+    let del2_epoch = current_epoch;
+    super::bond_tokens(
+        &mut storage,
+        Some(&delegator2),
+        &validator2,
+        1000.into(),
+        current_epoch,
+        None,
+    )
+    .unwrap();
+
     // Checks
     assert!(super::is_validator(&storage, &validator1).unwrap());
     assert!(super::is_validator(&storage, &validator2).unwrap());
@@ -6792,33 +6829,4 @@
         )
         .unwrap()
     );
-=======
-    // Check consensus keys again
-    let consensus_keys = get_consensus_key_set(&storage).unwrap();
-    assert_eq!(consensus_keys.len(), 3);
-
-    for epoch in current_epoch.iter_range(params.pipeline_len) {
-        let ck = validator_consensus_key_handle(&validator)
-            .get(&storage, epoch, &params)
-            .unwrap()
-            .unwrap();
-        assert_eq!(ck, ck_2);
-    }
-    let pipeline_epoch = current_epoch + params.pipeline_len;
-    let ck = validator_consensus_key_handle(&validator)
-        .get(&storage, pipeline_epoch, &params)
-        .unwrap()
-        .unwrap();
-    assert_eq!(ck, ck_3);
-
-    // Advance to the pipeline epoch to ensure that the validator set updates to
-    // tendermint will work
-    loop {
-        current_epoch = advance_epoch(&mut storage, &params);
-        if current_epoch == pipeline_epoch {
-            break;
-        }
-    }
-    assert_eq!(current_epoch.0, 2 * params.pipeline_len);
->>>>>>> a353fd72
 }