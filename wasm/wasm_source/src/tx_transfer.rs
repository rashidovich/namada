//! A tx for token transfer.
//! This tx uses `token::Transfer` wrapped inside `SignedTxData`
//! as its input as declared in `shared` crate.

use namada_tx_prelude::*;

#[transaction]
fn apply_tx(ctx: &mut Ctx, tx_data: Vec<u8>) -> TxResult {
    let signed = SignedTxData::try_from_slice(&tx_data[..])
        .err_msg("failed to decode SignedTxData")?;
    let data = signed.data.ok_or_err_msg("Missing data")?;
    let transfer = token::Transfer::try_from_slice(&data[..])
        .err_msg("failed to decode token::Transfer")?;
    debug_log!("apply_tx called with transfer: {:#?}", transfer);
    let token::Transfer {
        source,
        target,
        token,
        sub_prefix,
        amount,
    } = transfer;
<<<<<<< HEAD
    token::transfer(ctx, &source, &target, &token, amount)
=======
    token::transfer(&source, &target, &token, sub_prefix, amount)
>>>>>>> 42231dc0
}<|MERGE_RESOLUTION|>--- conflicted
+++ resolved
@@ -19,9 +19,5 @@
         sub_prefix,
         amount,
     } = transfer;
-<<<<<<< HEAD
-    token::transfer(ctx, &source, &target, &token, amount)
-=======
-    token::transfer(&source, &target, &token, sub_prefix, amount)
->>>>>>> 42231dc0
+    token::transfer(ctx, &source, &target, &token, sub_prefix, amount)
 }