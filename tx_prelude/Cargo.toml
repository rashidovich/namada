[package]
authors = ["Heliax AG <hello@heliax.dev>"]
edition = "2021"
license = "GPL-3.0"
name = "namada_tx_prelude"
resolver = "2"
version = "0.17.2"

[features]
default = ["abciplus"]
abciplus = [
  "namada_core/abciplus",
  "namada_proof_of_stake/abciplus",
  "namada_vm_env/abciplus",
]

[dependencies]
<<<<<<< HEAD
masp_primitives = { git = "https://github.com/anoma/masp", rev = "ea4fcc68d9412b94042c1c2f0ea0212394e1be37" }
=======
# branch = "murisi/namada-integration"
masp_primitives = { git = "https://github.com/anoma/masp", rev = "cfea8c95d3f73077ca3e25380fd27e5b46e828fd" }
>>>>>>> d113e1cd
namada_core = {path = "../core", default-features = false}
namada_macros = {path = "../macros"}
namada_proof_of_stake = {path = "../proof_of_stake", default-features = false}
namada_vm_env = {path = "../vm_env", default-features = false}
borsh = "0.9.0"
sha2 = "0.10.1"
<<<<<<< HEAD
thiserror = "1.0.30"
=======
thiserror = "1.0.38"
rust_decimal = "=1.26.1"
>>>>>>> d113e1cd
<|MERGE_RESOLUTION|>--- conflicted
+++ resolved
@@ -15,21 +15,11 @@
 ]
 
 [dependencies]
-<<<<<<< HEAD
-masp_primitives = { git = "https://github.com/anoma/masp", rev = "ea4fcc68d9412b94042c1c2f0ea0212394e1be37" }
-=======
-# branch = "murisi/namada-integration"
-masp_primitives = { git = "https://github.com/anoma/masp", rev = "cfea8c95d3f73077ca3e25380fd27e5b46e828fd" }
->>>>>>> d113e1cd
+masp_primitives = { git = "https://github.com/anoma/masp", rev = "9320c6b69b5d2e97134866871e960f0a31703813" }
 namada_core = {path = "../core", default-features = false}
 namada_macros = {path = "../macros"}
 namada_proof_of_stake = {path = "../proof_of_stake", default-features = false}
 namada_vm_env = {path = "../vm_env", default-features = false}
 borsh = "0.9.0"
 sha2 = "0.10.1"
-<<<<<<< HEAD
-thiserror = "1.0.30"
-=======
-thiserror = "1.0.38"
-rust_decimal = "=1.26.1"
->>>>>>> d113e1cd
+thiserror = "1.0.38"